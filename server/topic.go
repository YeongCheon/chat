/******************************************************************************
 *
 *  Description :
 *    An isolated communication channel (chat room, 1:1 conversation) for
 *    usually multiple users. There is no communication across topics.
 *
 *****************************************************************************/

package main

import (
	"container/list"
	"errors"
	"log"
	"net/http"
	"sort"
	"sync/atomic"
	"time"

	"github.com/tinode/chat/server/auth"
	"github.com/tinode/chat/server/push"
	"github.com/tinode/chat/server/store"
	"github.com/tinode/chat/server/store/types"
)

// Time between subscription of a background session and when the notifications are sent.
// If session unsubscribes in this time frame notifications are not sent at all.
const deferredNotificationsTimeout = time.Second * 5

// Topic is an isolated communication channel
type Topic struct {
	// Еxpanded/unique name of the topic.
	name string
	// For single-user topics session-specific topic name, such as 'me',
	// otherwise the same as 'name'.
	xoriginal string

	// Topic category
	cat types.TopicCat

	// TODO(gene): currently unused
	// If isProxy == true, the actual topic is hosted by another cluster member.
	// The topic should:
	// 1. forward all messages to master
	// 2. route replies from the master to sessions.
	// 3. disconnect sessions at master's request.
	// 4. shut down the topic at master's request.
	// 5. aggregate access permissions on behalf of attached sessions.
	isProxy bool
	// Name of the master node for this topic if isProxy is true.
	masterNode string

	// Time when the topic was first created.
	created time.Time
	// Time when the topic was last updated.
	updated time.Time
	// Time of the last outgoing message.
	touched time.Time

	// Server-side ID of the last data message
	lastID int
	// ID of the deletion operation. Not an ID of the message.
	delID int

	// Last published userAgent ('me' topic only)
	userAgent string

	// User ID of the topic owner/creator. Could be zero.
	owner types.Uid

	// Default access mode
	accessAuth types.AccessMode
	accessAnon types.AccessMode

	// Topic discovery tags
	tags []string

	// Topic's public data
	public interface{}

	// Topic's per-subscriber data
	perUser map[types.Uid]perUserData
	// Union of permissions across all users (used by proxy sessions with uid = 0).
	// These are used by master topics only (in the proxy-master topic context)
	// as a coarse-grained attempt to perform acs checks since proxy sessions "impersonate"
	// multiple normal sessions (uids) which may have different uids.
	modeWantUnion  types.AccessMode
	modeGivenUnion types.AccessMode

	// User's contact list (not nil for 'me' topic only).
	// The map keys are UserIds for P2P topics and grpXXX for group topics.
	perSubs map[string]perSubsData

	// Sessions attached to this topic. The UID kept here may not match Session.uid if session is
	// subscribed on behalf of another user.
	sessions map[*Session]perSessionData
	// Queue of delayed presence updates from successful service (background) subscriptions.
	defrNotif *list.List

	// Inbound {data} and {pres} messages from sessions or other topics, already converted to SCM. Buffered = 256
	broadcast chan *ServerComMessage
	// Channel for receiving {get}/{set} requests, buffered = 32
	meta chan *metaReq
	// Subscribe requests from sessions, buffered = 32
	reg chan *sessionJoin
	// Unsubscribe requests from sessions, buffered = 32
	unreg chan *sessionLeave
	// Track the most active sessions to report User Agent changes. Buffered = 32
	uaChange chan string
	// Channel to terminate topic  -- either the topic is deleted or system is being shut down. Buffered = 1.
	exit chan *shutDown
	// Channel to receive topic master responses (used only by proxy topics).
	proxy chan *ClusterResp

	// Flag which tells topic lifecycle status: new, ready, paused, marked for deletion.
	status int32
}

// perUserData holds topic's cache of per-subscriber data
type perUserData struct {
	// Timestamps when the subscription was created and updated
	created time.Time
	updated time.Time

	// Count of subscription online and announced (presence not deferred).
	online int

	// Last t.lastId reported by user through {pres} as received or read
	recvID int
	readID int
	// ID of the latest Delete operation
	delID int

	private interface{}

	modeWant  types.AccessMode
	modeGiven types.AccessMode

	// P2P only:
	public    interface{}
	topicName string
	deleted   bool
}

// perSubsData holds user's (on 'me' topic) cache of subscription data
type perSubsData struct {
	// The other user's/topic's online status as seen by this user.
	online bool
	// True if we care about the updates from the other user/topic: (want&given).IsPresencer().
	// Does not affect sending notifications from this user to other users.
	enabled bool
}

// Data related to a subscription of a session to a topic.
type perSessionData struct {
	// ID of the subscribed user (asUid); not necessarily the session owner.
	uid types.Uid
	// Reference to a list bucket with deferred notification or nil if no notifications are deferred.
	ref *list.Element
}

// Reasons why topic is being shut down.
const (
	// StopNone no reason given/default.
	StopNone = iota
	// StopShutdown terminated due to system shutdown.
	StopShutdown
	// StopDeleted terminated due to being deleted.
	StopDeleted
	// StopRehashing terminated due to cluster rehashing (moved to a different node).
	StopRehashing
)

// Topic shutdown
type shutDown struct {
	// Channel to report back completion of topic shutdown. Could be nil
	done chan<- bool
	// Topic is being deleted as opposite to total system shutdown
	reason int
}

var nilPresParams = &presParams{}
var nilPresFilters = &presFilters{}

func (t *Topic) run(hub *Hub) {
	if !t.isProxy {
		t.runLocal(hub)
	} else {
		t.runProxy(hub)
	}
}

func (t *Topic) runProxy(hub *Hub) {
	// Kills topic after a period of inactivity.
	keepAlive := idleTopicTimeout
	killTimer := time.NewTimer(time.Hour)
	killTimer.Stop()
	for {
		select {
		case sreg := <-t.reg:
			// Request to add a connection to this topic
			if t.isInactive() {
				asUid := types.ParseUserId(sreg.pkt.asUser)
				sreg.sess.queueOut(ErrLocked(sreg.pkt.id, t.original(asUid), types.TimeNow()))
			} else {
				log.Printf("topic[%s] reg %+v", t.name, sreg)
				msg := &ProxyTopicData{
					JoinReq: &ProxyJoin{
						Created:  sreg.created,
						Newsub:   sreg.newsub,
						Internal: sreg.internal,
					},
				}
				log.Println("sessionJoin pkt = ", sreg.pkt, sreg.topic)
				// Response (ctrl message) will be handled when it's received via the proxy channel.
				if err := globals.cluster.routeToTopicMaster(sreg.pkt, nil, msg, t.name, sreg.sess); err != nil {
					log.Println("proxy topic: route join request from proxy to master failed:", err)
				}
			}
		case leave := <-t.unreg:
			// Remove connection from topic; session may continue to function
			log.Printf("t[%s] leave %+v", t.name, leave)
			asUid := leave.userId
			// Explicitly specify user id because the proxy session hosts multiple client sessions.
			if asUid.IsZero() {
				if pssd, ok := t.sessions[leave.sess]; ok {
					asUid = pssd.uid
				} else {
					log.Println("proxy topic: leave request sent for unknown session")
					continue
				}
			}
			// Remove the session from the topic without waiting for a response from the master node
			// because by the time the response arrives this session may be already gone from the session store
			// and we won't be able to find and remove it by its sid.
			t.remSession(leave.sess, asUid)
			msg := &ClientComMessage{}
			proxyLeave := &ProxyTopicData{
				LeaveReq: &ProxyLeave{
					Id:     leave.id,
					UserId: asUid,
					Unsub:  leave.unsub,
					// Terminate connection to master topic if explicitly asked to do so or all sessions are gone.
					TerminateProxyConnection: leave.terminateProxyConnection || len(t.sessions) == 0,
				},
			}
			if err := globals.cluster.routeToTopicMaster(msg, nil, proxyLeave, t.name, leave.sess); err != nil {
				log.Println("proxy topic: route broadcast request from proxy to master failed:", err)
			}
		case msg := <-t.broadcast:
			// Content message intended for broadcasting to recipients
			brdc := &ProxyTopicData{
				BroadcastReq: &ProxyBroadcast{
					Id:        msg.id,
					From:      msg.asUser,
					Timestamp: msg.timestamp,
					SkipSid:   msg.skipSid,
				},
			}
			log.Printf("t[%s] broadcast %+v %+v", t.name, msg, brdc.BroadcastReq)
			if err := globals.cluster.routeToTopicMaster(nil, msg, brdc, t.name, msg.sess); err != nil {
				log.Println("proxy topic: route broadcast request from proxy to master failed:", err)
			}
		case meta := <-t.meta:
			// Request to get/set topic metadata
			log.Printf("t[%s] meta %+v", t.name, meta)
			req := &ProxyTopicData{
				MetaReq: &ProxyMeta{
					What: meta.what,
				},
			}
			if err := globals.cluster.routeToTopicMaster(meta.pkt, nil, req, t.name, meta.sess); err != nil {
				log.Println("proxy topic: route meta request from proxy to master failed:", err)
			}
		case ua := <-t.uaChange:
			// Process an update to user agent from one of the sessions
			log.Printf("t[%s] uaChange %+v", t.name, ua)
			req := &ProxyTopicData{
				UAChangeReq: &ProxyUAChange{
					UserAgent: ua,
				},
			}
			if err := globals.cluster.routeToTopicMaster(nil, nil, req, t.name, nil); err != nil {
				log.Println("proxy topic: route ua change request from proxy to master failed:", err)
			}
		case msg := <-t.proxy:
			log.Printf("proxy topic [%s] msg: sid[%s] = %+v | proxyresp = %+v", t.name, msg.FromSID, msg.SrvMsg, msg.ProxyResp)

			if msg.SrvMsg.Pres != nil && msg.SrvMsg.Pres.What == "acs" && msg.SrvMsg.Pres.Acs != nil {
				// If the server changed acs on this topic, update the internal state.
				t.updateAcsFromPresMsg(msg.SrvMsg.Pres)
			}
			if msg.FromSID == "*" {
				// It is a broadcast.
				msg.SrvMsg.skipSid = msg.ProxyResp.SkipSid
				msg.SrvMsg.uid = msg.ProxyResp.Uid
				switch {
				case msg.SrvMsg.Pres != nil || msg.SrvMsg.Data != nil || msg.SrvMsg.Info != nil:
					// Regular broadcast.
					t.proxyFanoutBroadcast(msg.SrvMsg)
				case msg.SrvMsg.Ctrl != nil:
					// Ctrl broadcast. E.g. for user eviction.
					t.handleCtrlBroadcast(msg.SrvMsg)
				default:
				}
			} else {
				sess := globals.sessionStore.Get(msg.FromSID)
				switch msg.ProxyResp.OrigRequestType {
				case ProxyRequestJoin:
					if sess != nil && msg.SrvMsg != nil && msg.SrvMsg.Ctrl != nil {
						if msg.SrvMsg.Ctrl.Code < 300 {
							if t.addSession(sess, sess.uid) {
								sess.addSub(t.name, &Subscription{
									broadcast: t.broadcast,
									done:      t.unreg,
									meta:      t.meta,
									uaChange:  t.uaChange})
							}
							killTimer.Stop()
						} else {
							if len(t.sessions) == 0 {
								killTimer.Reset(keepAlive)
							}
						}
					}
				case ProxyRequestBroadcast:
				case ProxyRequestMeta:
				case ProxyRequestLeave:
					log.Printf("proxy topic [%s]: session %p unsubscribed", t.name, sess)
					if msg.SrvMsg != nil && msg.SrvMsg.Ctrl != nil {
						log.Printf("proxy topic [%s]: ctrl msg = %+v", t.name, msg.SrvMsg.Ctrl)
						if msg.SrvMsg.Ctrl.Code < 300 {
							if sess != nil {
								t.remSession(sess, sess.uid)
							}
							// All sessions are gone. Start the kill timer.
							if len(t.sessions) == 0 {
								killTimer.Reset(keepAlive)
							}
						}
					}
				default:
					log.Printf("proxy topic [%s] received response referencing unknown request type %d", t.name, msg.ProxyResp.OrigRequestType)
				}
				if !sess.queueOut(msg.SrvMsg) {
					log.Println("topic proxy: timeout")
				}
			}
		case sd := <-t.exit:
			log.Printf("t[%s] exit %+v", t.name, sd)
			// Tell sessions to remove the topic
			for s := range t.sessions {
				s.detach <- t.name
			}
			if t.isProxy {
				if err := globals.cluster.topicProxyGone(t.name); err != nil {
					log.Printf("topic proxy shutdown [%s]: failed to notify master - %s", t.name, err)
				}
			}
			// Report completion back to sender, if 'done' is not nil.
			if sd.done != nil {
				sd.done <- true
			}
			return
		case <-killTimer.C:
			// Topic timeout
			hub.unreg <- &topicUnreg{topic: t.name}
		}
	}
}

// proxyFanoutBroadcast broadcasts msg to all sessions attached to this topic.
func (t *Topic) proxyFanoutBroadcast(msg *ServerComMessage) {
	for sess, pssd := range t.sessions {
		if sess.sid == msg.skipSid {
			continue
		}
		if msg.Pres != nil {
			if !t.passesPresenceFilters(msg, pssd.uid) {
				continue
			}
		} else if msg.Data != nil {
			if !t.userIsReader(pssd.uid) {
				continue
			}
		}
		t.maybeFixTopicName(msg, pssd.uid)
		log.Printf("broadcast fanout [%s] to %s", t.name, sess.sid)
		if sess.queueOut(msg) {
			// TODO: push notifications.
		} else {
			log.Printf("topic[%s]: connection stuck, detaching", t.name)
			t.unreg <- &sessionLeave{sess: sess}
		}
	}
}

// handleCtrlBroadcast broadcasts a ctrl command to certain sessions attached to this topic.
func (t *Topic) handleCtrlBroadcast(msg *ServerComMessage) {
	if msg.Ctrl.Code == http.StatusResetContent && msg.Ctrl.Text == "evicted" {
		// We received a ctrl command for evicting a user.
		if msg.uid.IsZero() {
			log.Panicf("topic[%s]: proxy received evict message with empty uid", t.name)
		}
		for sess := range t.sessions {
			if t.remSession(sess, msg.uid) != nil {
				sess.detach <- t.name
				if sess.sid != msg.skipSid {
					sess.queueOut(msg)
				}
			}
		}
	}
}

// updateAcsFromPresMsg modifies user acs in Topic's perUser struct based on the data in `pres`.
func (t *Topic) updateAcsFromPresMsg(pres *MsgServerPres) {
	uid := types.ParseUserId(pres.Src)
	dacs := pres.Acs
	if uid.IsZero() {
		log.Printf("proxy topic[%s]: received acs change for invalid user id '%s'", t.name, pres.Src)
		return
	}

	// If t.perUser[uid] does not exist, pud is initialized with blanks, otherwise it gets existing values.
	pud := t.perUser[uid]
	if err := pud.modeWant.ApplyMutation(dacs.Want); err != nil {
		log.Printf("proxy topic[%s]: could not process acs change - want: %+v", t.name, err)
		return
	}
	if err := pud.modeGiven.ApplyMutation(dacs.Given); err != nil {
		log.Printf("proxy topic[%s]: could not process acs change - given: %+v", t.name, err)
		return
	}
	// Update existing or add new.
	t.perUser[uid] = pud
}

// getPerUserAcs returns `want` and `given` permissions for the given user id.
func (t *Topic) getPerUserAcs(uid types.Uid) (types.AccessMode, types.AccessMode) {
	if uid.IsZero() {
		// For zero uids (typically for proxy sessions), return the union of all permissions.
		return t.modeWantUnion, t.modeGivenUnion
	} else {
		pud := t.perUser[uid]
		return pud.modeWant, pud.modeGiven
	}
}

// passesPresenceFilters applies presence filters to `msg`
// depending on per-user want and given acls for the provided `uid`.
func (t *Topic) passesPresenceFilters(msg *ServerComMessage, uid types.Uid) bool {
	modeWant, modeGiven := t.getPerUserAcs(uid)
	// "gone" and "acs" notifications are sent even if the topic is muted.
	return ((modeGiven & modeWant).IsPresencer() || msg.Pres.What == "gone" || msg.Pres.What == "acs") &&
		(msg.Pres.FilterIn == 0 || int(modeGiven&modeWant)&msg.Pres.FilterIn != 0) &&
		(msg.Pres.FilterOut == 0 || int(modeGiven&modeWant)&msg.Pres.FilterOut == 0)
}

// userIsReader returns true if the user (specified by `uid`) may read the given topic.
func (t *Topic) userIsReader(uid types.Uid) bool {
	modeWant, modeGiven := t.getPerUserAcs(uid)
	return (modeGiven & modeWant).IsReader()
}

// maybeFixTopicName sets the topic field in `msg` depending on the uid.
func (t *Topic) maybeFixTopicName(msg *ServerComMessage, uid types.Uid) {
	if !uid.IsZero() && t.cat == types.TopicCatP2P {
		// For p2p topics topic name is dependent on receiver.
		// For zero uids we don't know the proper topic name, though.
		switch {
		case msg.Data != nil:
			msg.Data.Topic = t.original(uid)
		case msg.Pres != nil:
			msg.Pres.Topic = t.original(uid)
		case msg.Info != nil:
			msg.Info.Topic = t.original(uid)
		}
	}
}

// computePerUserAcsUnion computes want and given permissions unions over all topic's subscribers.
func (t *Topic) computePerUserAcsUnion() {
	wantUnion := types.ModeNone
	givenUnion := types.ModeNone
	for _, pud := range t.perUser {
		wantUnion = wantUnion | pud.modeWant
		givenUnion = givenUnion | pud.modeGiven
	}
	t.modeWantUnion = wantUnion
	t.modeGivenUnion = givenUnion
}

func (t *Topic) runLocal(hub *Hub) {
	// Kills topic after a period of inactivity.
	keepAlive := idleTopicTimeout
	killTimer := time.NewTimer(time.Hour)
	killTimer.Stop()

	// Notifies about user agent change. 'me' only
	uaTimer := time.NewTimer(time.Minute)
	var currentUA string
	uaTimer.Stop()

	// Ticker for deferred presence notifications.
	defrNotifTimer := time.NewTimer(time.Millisecond * 500)

	for {
		select {
		case sreg := <-t.reg:
			// Request to add a connection to this topic

			if t.isInactive() {
				asUid := types.ParseUserId(sreg.pkt.asUser)
				sreg.sess.queueOutWithOverrides(
					ErrLocked(sreg.pkt.id, t.original(asUid), types.TimeNow()), sreg.sessOverrides)
			} else {
				// The topic is alive, so stop the kill timer, if it's ticking. We don't want the topic to die
				// while processing the call
				killTimer.Stop()
				if err := t.handleSubscription(hub, sreg); err == nil {
					if sreg.created {
						// Call plugins with the new topic
						pluginTopic(t, plgActCreate)
					}
				} else {
					if len(t.sessions) == 0 && t.cat != types.TopicCatSys {
						// Failed to subscribe, the topic is still inactive
						killTimer.Reset(keepAlive)
					}
					log.Printf("topic[%s] subscription failed %v, sid=%s", t.name, err, sreg.sess.sid)
				}
			}
		case leave := <-t.unreg:
			// Remove connection from topic; session may continue to function
			now := types.TimeNow()

			// userId.IsZero() == true when the entire session is being dropped.
			asUid := leave.userId

			if t.isInactive() {
				if !asUid.IsZero() && leave.id != "" {
					leave.sess.queueOutWithOverrides(ErrLocked(leave.id, t.original(asUid), now), leave.sessOverrides)
				}
				continue

			} else if leave.unsub {
				// User wants to leave and unsubscribe.
				// asUid must not be Zero.
				if err := t.replyLeaveUnsub(hub, leave.sess, asUid, leave.id, leave.sessOverrides); err != nil {
					log.Println("failed to unsub", err, leave.sess.sid)
					continue
				}

			} else if pssd := t.maybeRemoveSession(leave.sess, asUid /*doRemove=*/, !leave.sess.isProxy() || leave.terminateProxyConnection); pssd != nil || leave.sess.isProxy() {
				// Just leaving the topic without unsubscribing if user is subscribed.

				var uid types.Uid
				if leave.sess.isProxy() {
					uid = asUid
				} else {
					uid = pssd.uid
				}
				// uid may be zero when a proxy session is trying to terminate (it called unsubAll).
				proxyTerminating := uid.IsZero()
				var pud perUserData
				if !proxyTerminating {
					pud = t.perUser[uid]
					if pssd == nil || pssd.ref == nil {
						pud.online--
					}
				} else if !leave.sess.isProxy() {
					log.Panic("cannot determine uid: leave req = ", leave)
				}

				switch t.cat {
				case types.TopicCatMe:
					mrs := t.mostRecentSession()
					if mrs == nil {
						// Last session
						mrs = leave.sess
					} else {
						// Change UA to the most recent live session and announce it. Don't block.
						select {
						case t.uaChange <- mrs.userAgent:
						default:
						}
					}
					// Update user's last online timestamp & user agent
<<<<<<< HEAD
					if !proxyTerminating {
						if err := store.Users.UpdateLastSeen(uid, mrs.userAgent, now); err != nil {
							log.Println(err)
						}
=======
					if err := store.Users.UpdateLastSeen(pssd.uid, mrs.userAgent, now); err != nil {
						log.Println(err)
>>>>>>> 187ac131
					}
				case types.TopicCatFnd:
					// Remove ephemeral query.
					t.fndRemovePublic(leave.sess)
				case types.TopicCatGrp:
					if !proxyTerminating && pud.online == 0 {
						// User is going offline: notify online subscribers on 'me'
						t.presSubsOnline("off", pssd.uid.UserId(), nilPresParams,
							&presFilters{filterIn: types.ModeRead}, "")
					}
				}

				if !proxyTerminating {
					t.perUser[uid] = pud
				}

				// Respond if either the request contains an id
				// or a proxy session is responding to a client request without an id (!proxyTerminating).
				if leave.id != "" || (leave.sess.isProxy() && !proxyTerminating) {
					leave.sess.queueOutWithOverrides(NoErr(leave.id, t.original(asUid), now), leave.sessOverrides)
				}
			}

			// If there are no more subscriptions to this topic, start a kill timer
			if len(t.sessions) == 0 && t.cat != types.TopicCatSys {
				killTimer.Reset(keepAlive)
			}

		case msg := <-t.broadcast:
			// Content message intended for broadcasting to recipients

			var pushRcpt *push.Receipt
			asUid := types.ParseUserId(msg.asUser)
			if msg.Data != nil {
				if t.isInactive() {
					msg.sess.queueOutWithOverrides(ErrLocked(msg.id, t.original(asUid), msg.timestamp), msg.sessOverrides)
					continue
				}
				if t.isReadOnly() {
					msg.sess.queueOutWithOverrides(ErrPermissionDenied(msg.id, t.original(asUid), msg.timestamp),
						msg.sessOverrides)
					continue
				}

				asUser := types.ParseUserId(msg.Data.From)
				userData, userFound := t.perUser[asUser]
				// Anyone is allowed to post to 'sys' topic.
				if t.cat != types.TopicCatSys {
					// If it's not 'sys' check write permission.
					if !(userData.modeWant & userData.modeGiven).IsWriter() {
						msg.sess.queueOutWithOverrides(ErrPermissionDenied(msg.id, t.original(asUid),
							msg.timestamp), msg.sessOverrides)
						continue
					}
				}

				if err := store.Messages.Save(&types.Message{
					ObjHeader: types.ObjHeader{CreatedAt: msg.Data.Timestamp},
					SeqId:     t.lastID + 1,
					Topic:     t.name,
					From:      asUser.String(),
					Head:      msg.Data.Head,
					Content:   msg.Data.Content}, (userData.modeGiven & userData.modeWant).IsReader()); err != nil {

					log.Printf("topic[%s]: failed to save message: %v", t.name, err)
					msg.sess.queueOutWithOverrides(ErrUnknown(msg.id, t.original(asUid), msg.timestamp), msg.sessOverrides)

					continue
				}

				t.lastID++
				t.touched = msg.Data.Timestamp
				msg.Data.SeqId = t.lastID
				if userFound {
					userData.readID = t.lastID
					userData.readID = t.lastID
					t.perUser[asUser] = userData
				}
				if msg.id != "" {
					reply := NoErrAccepted(msg.id, t.original(asUid), msg.timestamp)
					reply.Ctrl.Params = map[string]int{"seq": t.lastID}
					msg.sess.queueOutWithOverrides(reply, msg.sessOverrides)
				}

				pushRcpt = t.pushForData(asUser, msg.Data)

				// Message sent: notify offline 'R' subscrbers on 'me'
				t.presSubsOffline("msg", &presParams{seqID: t.lastID, actor: msg.Data.From},
					&presFilters{filterIn: types.ModeRead}, "", true)

				// Tell the plugins that a message was accepted for delivery
				pluginMessage(msg.Data, plgActCreate)

			} else if msg.Pres != nil {
				if t.isInactive() {
					// Ignore presence update - topic is paused or being deleted
					continue
				}

				what := t.presProcReq(msg.Pres.Src, msg.Pres.What, msg.Pres.WantReply)
				if t.xoriginal != msg.Pres.Topic || what == "" {
					// This is just a request for status, don't forward it to sessions
					continue
				}

				// "what" may have changed, i.e. unset or "+command" removed ("on+en" -> "on")
				msg.Pres.What = what
			} else if msg.Info != nil {
				if t.isInactive() {
					// Ignore info messages - topic is paused or being deleted
					continue
				}

				if msg.Info.SeqId > t.lastID {
					// Drop bogus read notification
					continue
				}

				asUser := types.ParseUserId(msg.Info.From)
				pud := t.perUser[asUser]

				// Filter out "kp" from users with no 'W' permission (or people without a subscription)
				if msg.Info.What == "kp" && (!(pud.modeGiven & pud.modeWant).IsWriter() || t.isReadOnly()) {
					continue
				}

				if msg.Info.What == "read" || msg.Info.What == "recv" {
					// Filter out "read/recv" from users with no 'R' permission (or people without a subscription)
					if !(pud.modeGiven & pud.modeWant).IsReader() {
						continue
					}

					var read, recv, unread int
					if msg.Info.What == "read" {
						if msg.Info.SeqId > pud.readID {
							// The number of unread messages has decreased, negative value
							unread = pud.readID - msg.Info.SeqId
							pud.readID = msg.Info.SeqId
							read = pud.readID
						} else {
							// No need to report stale or bogus read status
							continue
						}
					} else if msg.Info.What == "recv" {
						if msg.Info.SeqId > pud.recvID {
							pud.recvID = msg.Info.SeqId
							recv = pud.recvID
						} else {
							continue
						}
					}

					if pud.readID > pud.recvID {
						pud.recvID = pud.readID
						recv = pud.recvID
					}

					if err := store.Subs.Update(t.name, asUser,
						map[string]interface{}{
							"RecvSeqId": pud.recvID,
							"ReadSeqId": pud.readID},
						false); err != nil {

						log.Printf("topic[%s]: failed to update SeqRead/Recv counter: %v", t.name, err)
						continue
					}

					// Read/recv updated: notify user's other sessions of the change
					t.presPubMessageCount(asUser, recv, read, msg.skipSid)

					// Update cached count of unread messages
					usersUpdateUnread(asUser, unread, true)

					t.perUser[asUser] = pud
				}
			}

			var broadcastSessOverrides *sessionOverrides
			if msg.sessOverrides != nil {
				// Broadcast is not a reply to a specific session.
				// Hence, we do not set session specific params.
				broadcastSessOverrides = &sessionOverrides{
					origReq: msg.sessOverrides.origReq,
				}
			}
			// Broadcast the message. Only {data}, {pres}, {info} are broadcastable.
			// {meta} and {ctrl} are sent to the session only
			if msg.Data != nil || msg.Pres != nil || msg.Info != nil {
				for sess, pssd := range t.sessions {
					if sess.sid == msg.skipSid {
						continue
					}

					if msg.Pres != nil {
						// Skip notifying - already notified on topic.
						if msg.Pres.SkipTopic != "" && sess.getSub(msg.Pres.SkipTopic) != nil {
							continue
						}

						// Notification addressed to a single user only
						if msg.Pres.SingleUser != "" && pssd.uid.UserId() != msg.Pres.SingleUser {
							continue
						}

						// Check presence filters
						if !t.passesPresenceFilters(msg, pssd.uid) {
							continue
						}

					} else {
						// Check if the user has Read permission
						if !t.userIsReader(pssd.uid) {
							continue
						}

						// Don't send key presses from one user's session to the other sessions of the same user.
						if msg.Info != nil && msg.Info.What == "kp" && msg.Info.From == pssd.uid.UserId() {
							continue
						}
					}

					// Topic name may be different depending on the user to which the `sess` belongs.
					t.maybeFixTopicName(msg, pssd.uid)

					if !sess.queueOutWithOverrides(msg, broadcastSessOverrides) {
						log.Printf("topic[%s]: connection stuck, detaching", t.name)
						// The whole session is being dropped, so sessionLeave.userId is not set.
						t.unreg <- &sessionLeave{sess: sess}
					}
				}

				if pushRcpt != nil {
					// usersPush will update unread message count and send push notification.
					usersPush(pushRcpt)
				}

			} else {
				// TODO(gene): remove this
				log.Panic("topic: wrong message type for broadcasting", t.name)
			}

		case meta := <-t.meta:
			// Request to get/set topic metadata
			asUid := types.ParseUserId(meta.pkt.asUser)
			authLevel := auth.Level(meta.pkt.authLvl)
			switch {
			case meta.pkt.Get != nil:
				// Get request
				if meta.what&constMsgMetaDesc != 0 {
					if err := t.replyGetDesc(meta.sess, asUid, meta.pkt.Get.Id, meta.pkt.Get.Desc, meta.sessOverrides); err != nil {
						log.Printf("topic[%s] meta.Get.Desc failed: %s", t.name, err)
					}
				}
				if meta.what&constMsgMetaSub != 0 {
					if err := t.replyGetSub(meta.sess, asUid, authLevel, meta.pkt.Get.Id, meta.pkt.Get.Sub, meta.sessOverrides); err != nil {
						log.Printf("topic[%s] meta.Get.Sub failed: %s", t.name, err)
					}
				}
				if meta.what&constMsgMetaData != 0 {
					if err := t.replyGetData(meta.sess, asUid, meta.pkt.Get.Id, meta.pkt.Get.Data, meta.sessOverrides); err != nil {
						log.Printf("topic[%s] meta.Get.Data failed: %s", t.name, err)
					}
				}
				if meta.what&constMsgMetaDel != 0 {
					if err := t.replyGetDel(meta.sess, asUid, meta.pkt.Get.Id, meta.pkt.Get.Del, meta.sessOverrides); err != nil {
						log.Printf("topic[%s] meta.Get.Del failed: %s", t.name, err)
					}
				}
				if meta.what&constMsgMetaTags != 0 {
					if err := t.replyGetTags(meta.sess, asUid, meta.pkt.Get.Id, meta.sessOverrides); err != nil {
						log.Printf("topic[%s] meta.Get.Tags failed: %s", t.name, err)
					}
				}
				if meta.what&constMsgMetaCred != 0 {
					log.Printf("topic[%s] handle getCred", t.name)
					if err := t.replyGetCreds(meta.sess, asUid, meta.pkt.Get.Id, meta.sessOverrides); err != nil {
						log.Printf("topic[%s] meta.Get.Creds failed: %s", t.name, err)
					}
				}

			case meta.pkt.Set != nil:
				// Set request
				if meta.what&constMsgMetaDesc != 0 {
					if err := t.replySetDesc(meta.sess, asUid, meta.pkt.Set, meta.sessOverrides); err == nil {
						// Notify plugins of the update
						pluginTopic(t, plgActUpd)
					} else {
						log.Printf("topic[%s] meta.Set.Desc failed: %v", t.name, err)
					}
				}
				if meta.what&constMsgMetaSub != 0 {
					if err := t.replySetSub(hub, meta.sess, meta.pkt, meta.sessOverrides); err != nil {
						log.Printf("topic[%s] meta.Set.Sub failed: %v", t.name, err)
					}
				}
				if meta.what&constMsgMetaTags != 0 {
					if err := t.replySetTags(meta.sess, asUid, meta.pkt.Set, meta.sessOverrides); err != nil {
						log.Printf("topic[%s] meta.Set.Tags failed: %v", t.name, err)
					}
				}
				if meta.what&constMsgMetaCred != 0 {
					if err := t.replySetCred(meta.sess, asUid, authLevel, meta.pkt.Set, meta.sessOverrides); err != nil {
						log.Printf("topic[%s] meta.Set.Cred failed: %v", t.name, err)
					}
				}

			case meta.pkt.Del != nil:
				// Del request
				var err error
				switch meta.what {
				case constMsgDelMsg:
					err = t.replyDelMsg(meta.sess, asUid, meta.pkt.Del, meta.sessOverrides)
				case constMsgDelSub:
					err = t.replyDelSub(hub, meta.sess, asUid, meta.pkt.Del, meta.sessOverrides)
				case constMsgDelTopic:
					err = t.replyDelTopic(hub, meta.sess, asUid, meta.pkt.Del, meta.sessOverrides)
				case constMsgDelCred:
					err = t.replyDelCred(hub, meta.sess, asUid, authLevel, meta.pkt.Del, meta.sessOverrides)
				}

				if err != nil {
					log.Printf("topic[%s] meta.Del failed: %v", t.name, err)
				}
			}
		case ua := <-t.uaChange:
			// Process an update to user agent from one of the sessions
			currentUA = ua
			uaTimer.Reset(uaTimerDelay)

		case <-defrNotifTimer.C:
			// Handle deferred presence notifications from a successful service (background) subscription.
			if t.isInactive() {
				continue
			}

			// Process events older than this timestamp.
			expiration := time.Now().Add(-deferredNotificationsTimeout)
			// Iterate through the list until all sufficiently old events are processed.
			for elem := t.defrNotif.Back(); elem != nil; elem = t.defrNotif.Back() {
				sreg := elem.Value.(*sessionJoin)
				if expiration.Before(sreg.pkt.timestamp) {
					// All done. Remaining events are newer.
					break
				}
				t.defrNotif.Remove(elem)
				if pssd, ok := t.sessions[sreg.sess]; ok {
					userData := t.perUser[pssd.uid]
					userData.online++
					t.perUser[pssd.uid] = userData
					pssd.ref = nil
					t.sessions[sreg.sess] = pssd
				}
				t.sendSubNotifications(types.ParseUserId(sreg.pkt.asUser), sreg)
			}

		case <-uaTimer.C:
			// Publish user agent changes after a delay
			if currentUA == "" || currentUA == t.userAgent {
				continue
			}
			t.userAgent = currentUA
			t.presUsersOfInterest("ua", t.userAgent)

		case <-killTimer.C:
			// Topic timeout
			hub.unreg <- &topicUnreg{topic: t.name}
			defrNotifTimer.Stop()
			if t.cat == types.TopicCatMe {
				uaTimer.Stop()
				t.presUsersOfInterest("off", currentUA)
			} else if t.cat == types.TopicCatGrp {
				t.presSubsOffline("off", nilPresParams, nilPresFilters, "", false)
			}

		case sd := <-t.exit:
			// Handle four cases:
			// 1. Topic is shutting down by timer due to inactivity (reason == StopNone)
			// 2. Topic is being deleted (reason == StopDeleted)
			// 3. System shutdown (reason == StopShutdown, done != nil).
			// 4. Cluster rehashing (reason == StopRehashing)

			if sd.reason == StopDeleted {
				if t.cat == types.TopicCatGrp {
					t.presSubsOffline("gone", nilPresParams, nilPresFilters, "", false)
				}
				// P2P users get "off+remove" earlier in the process

				// Inform plugins that the topic is deleted
				pluginTopic(t, plgActDel)

			} else if sd.reason == StopRehashing {
				// Must send individual messages to sessions because normal sending through the topic's
				// broadcast channel won't work - it will be shut down too soon.
				t.presSubsOnlineDirect("term")
			}
			// In case of a system shutdown don't bother with notifications. They won't be delivered anyway.

			// Tell sessions to remove the topic
			for s := range t.sessions {
				s.detach <- t.name
			}

			usersRegisterTopic(t, false)

			// Report completion back to sender, if 'done' is not nil.
			if sd.done != nil {
				sd.done <- true
			}
			return
		}
	}
}

// sidFromSessionOrOverrides returns sesssion id from session overrides (if provided)
// otherwise from session.
func sidFromSessionOrOverrides(sess *Session, sessOverrides *sessionOverrides) string {
	if sessOverrides != nil {
		return sessOverrides.sid
	} else {
		return sess.sid
	}
}

// Session subscribed to a topic, created == true if topic was just created and {pres} needs to be announced
func (t *Topic) handleSubscription(h *Hub, sreg *sessionJoin) error {
	asUid := types.ParseUserId(sreg.pkt.asUser)
	authLevel := auth.Level(sreg.pkt.authLvl)

	msgsub := sreg.pkt.Sub
	getWhat := 0
	if msgsub.Get != nil {
		getWhat = parseMsgClientMeta(msgsub.Get.What)
	}

	if err := t.subCommonReply(h, sreg); err != nil {
		return err
	}

	// Send notifications.

	// Some notifications are always sent immediately.
	t.sendImmediateSubNotifications(asUid, sreg)

	pssd, ok := t.sessions[sreg.sess]
	if msgsub.Background && ok {
		// Notifications are delayed.
		pssd.ref = t.defrNotif.PushFront(sreg)
		t.sessions[sreg.sess] = pssd
	} else {
		// Remaining notifications are also sent immediately.
		t.sendSubNotifications(asUid, sreg)
	}

	if getWhat&constMsgMetaDesc != 0 {
		// Send get.desc as a {meta} packet.
		if err := t.replyGetDesc(sreg.sess, asUid, sreg.pkt.id, msgsub.Get.Desc, sreg.sessOverrides); err != nil {
			log.Printf("topic[%s] handleSubscription Get.Desc failed: %v sid=%s", t.name, err, sreg.sess.sid)
		}
	}

	if getWhat&constMsgMetaSub != 0 {
		// Send get.sub response as a separate {meta} packet
		if err := t.replyGetSub(sreg.sess, asUid, authLevel, sreg.pkt.id, msgsub.Get.Sub, sreg.sessOverrides); err != nil {
			log.Printf("topic[%s] handleSubscription Get.Sub failed: %v sid=%s", t.name, err, sreg.sess.sid)
		}
	}

	if getWhat&constMsgMetaTags != 0 {
		// Send get.tags response as a separate {meta} packet
		if err := t.replyGetTags(sreg.sess, asUid, sreg.pkt.id, sreg.sessOverrides); err != nil {
			log.Printf("topic[%s] handleSubscription Get.Tags failed: %v sid=%s", t.name, err, sreg.sess.sid)
		}
	}

	if getWhat&constMsgMetaCred != 0 {
		// Send get.tags response as a separate {meta} packet
		if err := t.replyGetCreds(sreg.sess, asUid, sreg.pkt.id, sreg.sessOverrides); err != nil {
			log.Printf("topic[%s] handleSubscription Get.Cred failed: %v sid=%s", t.name, err, sreg.sess.sid)
		}
	}

	if getWhat&constMsgMetaData != 0 {
		// Send get.data response as {data} packets
		if err := t.replyGetData(sreg.sess, asUid, sreg.pkt.id, msgsub.Get.Data, sreg.sessOverrides); err != nil {
			log.Printf("topic[%s] handleSubscription Get.Data failed: %v sid=%s", t.name, err, sreg.sess.sid)
		}
	}

	if getWhat&constMsgMetaDel != 0 {
		// Send get.del response as a separate {meta} packet
		if err := t.replyGetDel(sreg.sess, asUid, sreg.pkt.id, msgsub.Get.Del, sreg.sessOverrides); err != nil {
			log.Printf("topic[%s] handleSubscription Get.Del failed: %v sid=%s", t.name, err, sreg.sess.sid)
		}
	}

	return nil
}

// Send immediate presence notification in response to a subscription.
// These notifications are always sent immediately even if background is requested.
func (t *Topic) sendImmediateSubNotifications(asUid types.Uid, sreg *sessionJoin) {
	pud := t.perUser[asUid]

	if t.cat == types.TopicCatP2P {
		uid2 := t.p2pOtherUser(asUid)
		pud2 := t.perUser[uid2]

		// Inform the other user that the topic was just created.
		if sreg.created {
			t.presSingleUserOffline(uid2, "acs", &presParams{
				dWant:  pud2.modeWant.String(),
				dGiven: pud2.modeGiven.String(),
				actor:  asUid.UserId()}, "", false)
		}

		if sreg.newsub {
			// Notify current user's 'me' topic to accept notifications from user2
			t.presSingleUserOffline(asUid, "?none+en", nilPresParams, "", false)

			// Initiate exchange of 'online' status with the other user.
			// We don't know if the current user is online in the 'me' topic,
			// so sending an '?unkn' status to user2. His 'me' topic
			// will reply with user2's status and request an actual status from user1.
			status := "?unkn"
			if (pud2.modeGiven & pud2.modeWant).IsPresencer() {
				// If user2 should receive notifications, enable it.
				status += "+en"
			}
			t.presSingleUserOffline(uid2, status, nilPresParams, "", false)
		}
	}

	// newsub could be true only for p2p and group topics, no need to check topic category explicitly.
	if sreg.newsub {
		// Notify creator's other sessions that the subscription (or the entire topic) was created.
		t.presSingleUserOffline(asUid, "acs",
			&presParams{
				dWant:  pud.modeWant.String(),
				dGiven: pud.modeGiven.String(),
				actor:  asUid.UserId()},
			sreg.sess.sid, false)
	}
}

// Send immediate or deferred presence notification in response to a subscription.
func (t *Topic) sendSubNotifications(asUid types.Uid, sreg *sessionJoin) {
	pud := t.perUser[asUid]

	switch t.cat {
	case types.TopicCatMe:
		// Notify user's contact that the given user is online now.
		if !t.isLoaded() {
			t.markLoaded()
			if err := t.loadContacts(asUid); err != nil {
				log.Println("topic: failed to load contacts", t.name, err.Error())
			}
			// User online: notify users of interest without forcing response (no +en here).
			t.presUsersOfInterest("on", sreg.sess.userAgent)
		}

	case types.TopicCatGrp:
		// Enable notifications for a new group topic, if appropriate.
		if !t.isLoaded() {
			t.markLoaded()
			status := "on"
			if (pud.modeGiven & pud.modeWant).IsPresencer() {
				status += "+en"
			}

			// Notify topic subscribers that the topic is online now.
			t.presSubsOffline(status, nilPresParams, nilPresFilters, "", false)
		} else if pud.online == 1 {
			// If this is the first session of the user in the topic.
			// Notify other online group members that the user is online now.
			t.presSubsOnline("on", asUid.UserId(), nilPresParams,
				&presFilters{filterIn: types.ModeRead}, sreg.sess.sid)
		}
	}
}

// subCommonReply generates a response to a subscription request
func (t *Topic) subCommonReply(h *Hub, sreg *sessionJoin) error {
	// The topic is already initialized by the Hub
	var now time.Time
	// For newly created topics report topic creation time.
	if sreg.created {
		now = t.updated
	} else {
		now = types.TimeNow()
	}

	msgsub := sreg.pkt.Sub
	asUid := types.ParseUserId(sreg.pkt.asUser)
	asLvl := auth.Level(sreg.pkt.authLvl)
	toriginal := t.original(asUid)

	if !sreg.newsub && (t.cat == types.TopicCatP2P || t.cat == types.TopicCatGrp || t.cat == types.TopicCatSys) {
		// Check if this is a new subscription.
		_, found := t.perUser[asUid]
		sreg.newsub = !found
	}

	var private interface{}
	var mode string
	if msgsub.Set != nil {
		if msgsub.Set.Sub != nil {
			if msgsub.Set.Sub.User != "" {
				sreg.sess.queueOutWithOverrides(ErrMalformed(sreg.pkt.id, toriginal, now), sreg.sessOverrides)
				return errors.New("user id must not be specified")
			}

			mode = msgsub.Set.Sub.Mode
		}

		if msgsub.Set.Desc != nil {
			private = msgsub.Set.Desc.Private
		}
	}

	var err error
	var changed bool
	// Create new subscription or modify an existing one.
	if changed, err = t.requestSub(
		h, sreg.sess, asUid, asLvl, sreg.pkt.id, mode, private, msgsub.Background, sreg.sessOverrides); err != nil {
		return err
	}

	params := map[string]interface{}{}

	if changed {
		pud := t.perUser[asUid]
		// Report back the assigned access mode.
		params["acs"] = &MsgAccessMode{
			Given: pud.modeGiven.String(),
			Want:  pud.modeWant.String(),
			Mode:  (pud.modeGiven & pud.modeWant).String()}
	}

	// When a group topic is created, it's given a temporary name by the client.
	// Then this name changes. Report back the original name here.
	if sreg.created && sreg.pkt.topic != toriginal {
		params["tmpname"] = sreg.pkt.topic
	}

	if len(params) == 0 {
		// Don't send empty params '{}'
		params = nil
	}

	sreg.sess.queueOutWithOverrides(
		NoErrParams(sreg.pkt.id, toriginal, now, params), sreg.sessOverrides)

	return nil
}

// User requests or updates a self-subscription to a topic. Called as a
// result of {sub} or {meta set=sub}.
// Returns changed == true if user's accessmode has changed.
//
//	h							- hub
//	sess					- originating session
//	asUid					- id of the user making the request
//	asLvl					- access level of the user making the request
//	pktID					- id of {sub} or {set} packet
//	want					- requested access mode
//	private				- private value to assign to the subscription
//	background   	- presence notifications are deferred
//	sessOverrides - session param overrides
//
// Handle these cases:
// A. User is trying to subscribe for the first time (no subscription)
// B. User is already subscribed, just joining without changing anything
// C. User is responding to an earlier invite (modeWant was "N" in subscription)
// D. User is already subscribed, changing modeWant
// E. User is accepting ownership transfer (requesting ownership transfer is not permitted)
func (t *Topic) requestSub(h *Hub, sess *Session, asUid types.Uid, asLvl auth.Level,
	pktID, want string, private interface{}, background bool, sessOverrides *sessionOverrides) (bool, error) {

	now := types.TimeNow()
	toriginal := t.original(asUid)

	var changed bool

	// Access mode values as they were before this request was processed.
	oldWant := types.ModeNone
	oldGiven := types.ModeNone

	// Parse access mode requested by the user
	modeWant := types.ModeUnset
	if want != "" {
		if err := modeWant.UnmarshalText([]byte(want)); err != nil {
			sess.queueOutWithOverrides(ErrMalformed(pktID, toriginal, now), sessOverrides)
			return changed, err
		}
	}

	// Check if it's an attempt at a new subscription to the topic.
	// It could be an actual subscription (IsJoiner() == true) or a ban (IsJoiner() == false)
	userData, existingSub := t.perUser[asUid]
	if !existingSub || userData.deleted {
		// Check if the max number of subscriptions is already reached.
		if t.cat == types.TopicCatGrp && t.subsCount() >= globals.maxSubscriberCount {
			sess.queueOutWithOverrides(ErrPolicy(pktID, toriginal, now), sessOverrides)
			return changed, errors.New("max subscription count exceeded")
		}

		if t.cat == types.TopicCatP2P {
			// P2P could be here only if it was previously deleted. I.e. existingSub is always true for P2P.
			if modeWant != types.ModeUnset {
				userData.modeWant = modeWant
			}
			// If no modeWant is provided, leave existing one unchanged.

			// Make sure the user is not asking for unreasonable permissions
			userData.modeWant = (userData.modeWant & types.ModeCP2P) | types.ModeApprove
		} else if t.cat == types.TopicCatSys {
			if asLvl != auth.LevelRoot {
				sess.queueOutWithOverrides(ErrPermissionDenied(pktID, toriginal, now), sessOverrides)
				return changed, errors.New("subscription to 'sys' topic requires root access level")
			}

			// Assign default access levels
			userData.modeWant = types.ModeCSys
			userData.modeGiven = types.ModeCSys
			if modeWant != types.ModeUnset {
				userData.modeWant = (modeWant & types.ModeCSys) | types.ModeWrite
			}
		} else {
			// For non-p2p & non-sys topics access is given as default access
			userData.modeGiven = t.accessFor(asLvl)

			if modeWant == types.ModeUnset {
				// User wants default access mode.
				userData.modeWant = userData.modeGiven
			} else {
				userData.modeWant = modeWant
			}
		}

		// Undelete
		userData.deleted = false

		if isNullValue(private) {
			private = nil
		}
		userData.private = private

		// Add subscription to database
		sub := &types.Subscription{
			User:      asUid.String(),
			Topic:     t.name,
			ModeWant:  userData.modeWant,
			ModeGiven: userData.modeGiven,
			Private:   userData.private,
		}

		if err := store.Subs.Create(sub); err != nil {
			sess.queueOutWithOverrides(ErrUnknown(pktID, toriginal, now), sessOverrides)
			return changed, err
		}

		changed = true

		// Add user to cache.
		usersRegisterUser(asUid, true)

		// Notify plugins of a new subscription
		pluginSubscription(sub, plgActCreate)

	} else {
		// Process update to existing subscription. It could be an incomplete subscription for a new topic.

		var ownerChange bool

		// Save old access values

		oldWant = userData.modeWant
		oldGiven = userData.modeGiven

		if modeWant != types.ModeUnset {
			// Explicit modeWant is provided

			// Perform sanity checks
			if userData.modeGiven.IsOwner() {
				// Check for possible ownership transfer. Handle the following cases:
				// 1. Owner joining the topic without any changes
				// 2. Owner changing own settings
				// 3. Acceptance or rejection of the ownership transfer

				// Make sure the current owner cannot unset the owner flag or ban himself
				if t.owner == asUid && (!modeWant.IsOwner() || !modeWant.IsJoiner()) {
					sess.queueOutWithOverrides(ErrPermissionDenied(pktID, toriginal, now), sessOverrides)
					return changed, errors.New("cannot unset ownership or self-ban the owner")
				}

				// Ownership transfer
				ownerChange = modeWant.IsOwner() && !userData.modeWant.IsOwner()

				// The owner should be able to grant himself any access permissions.
				// If ownership transfer is rejected don't upgrade.
				if modeWant.IsOwner() && !userData.modeGiven.BetterEqual(modeWant) {
					userData.modeGiven |= modeWant
				}
			} else if modeWant.IsOwner() {
				// Ownership transfer can only be initiated by the owner.
				sess.queueOut(ErrPermissionDenied(pktID, toriginal, now))
				return changed, errors.New("non-owner cannot request ownership transfer")
			} else if t.cat == types.TopicCatGrp && userData.modeGiven.IsAdmin() && modeWant.IsAdmin() {
				// A group topic Admin should be able to grant himself any permissions except
				// ownership (checked previously) & hard-deleting messages.
				if !userData.modeGiven.BetterEqual(modeWant & ^types.ModeDelete) {
					userData.modeGiven |= (modeWant & ^types.ModeDelete)
				}
			}

			if t.cat == types.TopicCatP2P {
				// For P2P topics ignore requests for 'D'. Otherwise it will generate a useless announcement.
				modeWant = (modeWant & types.ModeCP2P) | types.ModeApprove
			} else if t.cat == types.TopicCatSys {
				// Anyone can always write to Sys topic.
				modeWant &= (modeWant & types.ModeCSys) | types.ModeWrite
			}
		}

		// If user has not requested a new access mode, provide one by default.
		if modeWant == types.ModeUnset {
			// If the user has self-banned before, un-self-ban. Otherwise do not make a change.
			if !oldWant.IsJoiner() {
				log.Println("No J permissions before")
				// Set permissions NO WORSE than default, but possibly better (admin or owner banned himself).
				userData.modeWant = userData.modeGiven | t.accessFor(asLvl)
			}
		} else if userData.modeWant != modeWant {
			// The user has provided a new modeWant and it' different from the one before
			userData.modeWant = modeWant
		}

		// Save changes to DB
		update := map[string]interface{}{}
		if isNullValue(private) {
			update["Private"] = nil
			userData.private = nil
		} else if private != nil {
			update["Private"] = private
			userData.private = private
		}
		if userData.modeWant != oldWant {
			update["ModeWant"] = userData.modeWant
		}
		if userData.modeGiven != oldGiven {
			update["ModeGiven"] = userData.modeGiven
		}
		if len(update) > 0 {
			if err := store.Subs.Update(t.name, asUid, update, true); err != nil {
				sess.queueOutWithOverrides(ErrUnknown(pktID, toriginal, now), sessOverrides)
				return false, err
			}
			changed = true
		}

		// No transactions in RethinkDB, but two owners are better than none
		if ownerChange {
			oldOwnerData := t.perUser[t.owner]
			oldOwnerData.modeGiven = (oldOwnerData.modeGiven & ^types.ModeOwner)
			oldOwnerData.modeWant = (oldOwnerData.modeWant & ^types.ModeOwner)
			if err := store.Subs.Update(t.name, t.owner,
				map[string]interface{}{
					"ModeWant":  oldOwnerData.modeWant,
					"ModeGiven": oldOwnerData.modeGiven}, false); err != nil {
				return changed, err
			}
			if err := store.Topics.OwnerChange(t.name, asUid); err != nil {
				return changed, err
			}
			t.perUser[t.owner] = oldOwnerData
			t.owner = asUid
		}
	}

	// If topic is being muted, send "off" notification and disable updates.
	// Do it before applying the new permissions.
	if (oldWant & oldGiven).IsPresencer() && !(userData.modeWant & userData.modeGiven).IsPresencer() {
		if t.cat == types.TopicCatMe {
			t.presUsersOfInterest("off+dis", t.userAgent)
		} else {
			t.presSingleUserOffline(asUid, "off+dis", nilPresParams, "", false)
		}
	}

	// Apply changes.
	t.perUser[asUid] = userData

	// Send presence notifications and update cached unread count.
	if oldWant != userData.modeWant || oldGiven != userData.modeGiven {
		oldReader := (oldWant & oldGiven).IsReader()
		newReader := (userData.modeWant & userData.modeGiven).IsReader()
		if oldReader && !newReader {
			// Decrement unread count
			usersUpdateUnread(asUid, userData.readID-t.lastID, true)
		} else if !oldReader && newReader {
			// Increment unread count
			usersUpdateUnread(asUid, t.lastID-userData.readID, true)
		}
		t.notifySubChange(asUid, asUid, oldWant, oldGiven, userData.modeWant, userData.modeGiven, sidFromSessionOrOverrides(sess, sessOverrides))
	}

	if !userData.modeWant.IsJoiner() {
		// The user is self-banning from the topic. Re-subscription will unban.
		t.evictUser(asUid, false, "")
		// The callee will send NoErrOK
		return changed, nil

	} else if !userData.modeGiven.IsJoiner() {
		// User was banned
		sess.queueOutWithOverrides(ErrPermissionDenied(pktID, toriginal, now), sessOverrides)
		return changed, errors.New("topic access denied; user is banned")
	}

	// Subscription successfully created. Link topic to session.
	// Note that sessions that serve as an interface between proxy topics and their masters (proxy sessions)
	// may have only one subscription, that is, to its master topic.
	if !sess.isProxy() || sess.countSub() == 0 {
		sess.addSub(t.name, &Subscription{
			broadcast: t.broadcast,
			done:      t.unreg,
			meta:      t.meta,
			uaChange:  t.uaChange})
		if sess.isProxy() {
			t.addSession(sess, types.ZeroUid)
		} else {
			t.addSession(sess, asUid)
		}
	}

	// The user is online in the topic. Increment the counter if notifications are not deferred.
	if !background {
		userData.online++
		t.perUser[asUid] = userData
	}

	return changed, nil
}

// approveSub processes a request to initiate an invite or approve a subscription request from another user.
// Returns changed == true if user's access mode has changed.
// Handle these cases:
// A. Sharer or Approver is inviting another user for the first time (no prior subscription)
// B. Sharer or Approver is re-inviting another user (adjusting modeGiven, modeWant is still Unset)
// C. Approver is changing modeGiven for another user, modeWant != Unset
func (t *Topic) approveSub(h *Hub, sess *Session, asUid, target types.Uid, set *MsgClientSet, sessOverrides *sessionOverrides) (bool, error) {

	now := types.TimeNow()
	toriginal := t.original(asUid)

	// Access mode values as they were before this request was processed.
	oldWant := types.ModeUnset
	oldGiven := types.ModeUnset

	// Access mode of the person who is executing this approval process
	var hostMode types.AccessMode

	// Check if approver actually has permission to manage sharing
	userData, ok := t.perUser[asUid]
	if !ok || !(userData.modeGiven & userData.modeWant).IsSharer() {
		sess.queueOut(ErrPermissionDenied(set.Id, toriginal, now))
		return false, errors.New("topic access denied; approver has no permission")
	}

	// Check if topic is suspended.
	if t.isReadOnly() {
		sess.queueOut(ErrPermissionDenied(set.Id, toriginal, now))
		return false, errors.New("topic is suspended")
	}

	hostMode = userData.modeGiven & userData.modeWant

	// Parse the access mode granted
	modeGiven := types.ModeUnset
	if set.Sub.Mode != "" {
		if err := modeGiven.UnmarshalText([]byte(set.Sub.Mode)); err != nil {
			sess.queueOut(ErrMalformed(set.Id, toriginal, now))
			return false, err
		}

		// Make sure the new permissions are reasonable in P2P topics: permissions no greater than default,
		// approver permission cannot be removed.
		if t.cat == types.TopicCatP2P {
			modeGiven = (modeGiven & types.ModeCP2P) | types.ModeApprove
		}
	}

	// Make sure only the owner & approvers can set non-default access mode
	if modeGiven != types.ModeUnset && !hostMode.IsAdmin() {
		sess.queueOut(ErrPermissionDenied(set.Id, toriginal, now))
		return false, errors.New("sharer cannot set explicit modeGiven")
	}

	// Make sure no one but the owner can do an ownership transfer
	if modeGiven.IsOwner() && t.owner != asUid {
		sess.queueOut(ErrPermissionDenied(set.Id, toriginal, now))
		return false, errors.New("attempt to transfer ownership by non-owner")
	}

	// Check if it's a new invite. If so, save it to database as a subscription.
	// Saved subscription does not mean the user is allowed to post/read
	userData, existingSub := t.perUser[target]
	if !existingSub {

		// Check if the max number of subscriptions is already reached.
		if t.cat == types.TopicCatGrp && t.subsCount() >= globals.maxSubscriberCount {
			sess.queueOut(ErrPolicy(set.Id, toriginal, now))
			return false, errors.New("max subscription count exceeded")
		}

		if modeGiven == types.ModeUnset {
			// Request to use default access mode for the new subscriptions.
			// Assuming LevelAuth. Approver should use non-default access if that is not suitable.
			modeGiven = t.accessFor(auth.LevelAuth)
		}

		// Get user's default access mode to be used as modeWant
		var modeWant types.AccessMode
		if user, err := store.Users.Get(target); err != nil {
			sess.queueOut(ErrUnknown(set.Id, toriginal, now))
			return false, err
		} else if user == nil {
			sess.queueOut(ErrUserNotFound(set.Id, toriginal, now))
			return false, errors.New("user not found")
		} else if user.State != types.StateOK {
			sess.queueOut(ErrPermissionDenied(set.Id, toriginal, now))
			return false, errors.New("user is suspended")
		} else {
			// Don't ask by default for more permissions than the granted ones.
			modeWant = user.Access.Auth & modeGiven
		}

		// Add subscription to database
		sub := &types.Subscription{
			User:      target.String(),
			Topic:     t.name,
			ModeWant:  modeWant,
			ModeGiven: modeGiven,
		}

		if err := store.Subs.Create(sub); err != nil {
			sess.queueOut(ErrUnknown(set.Id, toriginal, now))
			return false, err
		}

		userData = perUserData{
			modeGiven: sub.ModeGiven,
			modeWant:  sub.ModeWant,
			private:   nil,
		}
		t.perUser[target] = userData
		t.computePerUserAcsUnion()

		// Cache user's record
		usersRegisterUser(target, true)

		// Send push notification for the new subscription.
		pushRcpt := t.pushForSub(asUid, target, userData.modeWant, userData.modeGiven, now)
		// TODO: maybe skip user's devices which were online when this event has happened.
		if pushRcpt != nil {
			usersPush(pushRcpt)
		}
	} else {
		// Action on an existing subscription: re-invite, change existing permission, confirm/decline request.

		oldGiven = userData.modeGiven
		oldWant = userData.modeWant

		if modeGiven == types.ModeUnset {
			// Request to re-send invite without changing the access mode
			modeGiven = userData.modeGiven
		} else if modeGiven != userData.modeGiven {
			// Changing the previously assigned value
			userData.modeGiven = modeGiven

			// Save changed value to database
			if err := store.Subs.Update(t.name, target,
				map[string]interface{}{"ModeGiven": modeGiven}, false); err != nil {
				return false, err
			}

			t.perUser[target] = userData
		}
	}

	// Access mode has changed.
	var changed bool
	if oldGiven != userData.modeGiven {
		oldReader := (oldWant & oldGiven).IsReader()
		newReader := (userData.modeWant & userData.modeGiven).IsReader()
		if oldReader && !newReader {
			// Decrement unread count
			usersUpdateUnread(target, userData.readID-t.lastID, true)
		} else if !oldReader && newReader {
			// Increment unread count
			usersUpdateUnread(target, t.lastID-userData.readID, true)
		}
		t.notifySubChange(target, asUid, oldWant, oldGiven, userData.modeWant, userData.modeGiven, sidFromSessionOrOverrides(sess, sessOverrides))
		changed = true
	}

	return changed, nil
}

// replyGetDesc is a response to a get.desc request on a topic, sent to just the session as a {meta} packet
func (t *Topic) replyGetDesc(sess *Session, asUid types.Uid, id string, opts *MsgGetOpts, sessOverrides *sessionOverrides) error {
	now := types.TimeNow()

	if opts != nil && (opts.User != "" || opts.Limit != 0) {
		sess.queueOutWithOverrides(ErrMalformed(id, t.original(asUid), now), sessOverrides)
		return errors.New("invalid GetDesc query")
	}

	// Check if user requested modified data
	ifUpdated := opts == nil || opts.IfModifiedSince == nil || opts.IfModifiedSince.Before(t.updated)

	desc := &MsgTopicDesc{}
	if !ifUpdated {
		desc.CreatedAt = &t.created
	}
	if !t.updated.IsZero() {
		desc.UpdatedAt = &t.updated
	}

	pud, full := t.perUser[asUid]
	if t.cat == types.TopicCatP2P && !full {
		log.Println("missing p2p subscription in getDesc")
	}
	if t.cat == types.TopicCatMe {
		full = true
	}

	if ifUpdated {
		if t.public != nil {
			desc.Public = t.public
		} else if full && t.cat == types.TopicCatP2P {
			desc.Public = pud.public
		}
	}

	// Request may come from a subscriber (full == true) or a stranger.
	// Give subscriber a fuller description than to a stranger
	if full {
		if t.cat == types.TopicCatP2P {
			// For p2p topics default access mode makes no sense.
			// Don't report it.
		} else if t.cat == types.TopicCatMe || (pud.modeGiven & pud.modeWant).IsSharer() {
			desc.DefaultAcs = &MsgDefaultAcsMode{
				Auth: t.accessAuth.String(),
				Anon: t.accessAnon.String()}
		}

		desc.Acs = &MsgAccessMode{
			Want:  pud.modeWant.String(),
			Given: pud.modeGiven.String(),
			Mode:  (pud.modeGiven & pud.modeWant).String()}

		if t.cat == types.TopicCatMe && sess.authLvl == auth.LevelRoot {
			// If 'me' is in memory then user account is invariably not suspended.
			desc.State = types.StateOK.String()
		}

		if t.cat == types.TopicCatGrp && (pud.modeGiven & pud.modeWant).IsPresencer() {
			desc.Online = t.isOnline()
		}
		if ifUpdated {
			desc.Private = pud.private
		}

		// Don't report message IDs to users without Read access.
		if (pud.modeGiven & pud.modeWant).IsReader() {
			desc.SeqId = t.lastID
			if !t.touched.IsZero() {
				desc.TouchedAt = &t.touched
			}

			// Make sure reported values are sane:
			// t.delID <= pud.delID; t.readID <= t.recvID <= t.lastID
			desc.DelId = max(pud.delID, t.delID)
			desc.ReadSeqId = pud.readID
			desc.RecvSeqId = max(pud.recvID, pud.readID)
		} else {
			// Send some sane value of touched.
			desc.TouchedAt = &t.updated
		}
	}

	sess.queueOutWithOverrides(&ServerComMessage{
		Meta: &MsgServerMeta{
			Id:        id,
			Topic:     t.original(asUid),
			Desc:      desc,
			Timestamp: &now}}, sessOverrides)

	return nil
}

// replySetDesc updates topic metadata, saves it to DB,
// replies to the caller as {ctrl} message, generates {pres} update if necessary
func (t *Topic) replySetDesc(sess *Session, asUid types.Uid, set *MsgClientSet, sessOverrides *sessionOverrides) error {
	now := types.TimeNow()

	assignAccess := func(upd map[string]interface{}, mode *MsgDefaultAcsMode) error {
		if mode == nil {
			return nil
		}
		if auth, anon, err := parseTopicAccess(mode, types.ModeUnset, types.ModeUnset); err != nil {
			return err
		} else if auth.IsOwner() || anon.IsOwner() {
			return errors.New("default 'owner' access is not permitted")
		} else {
			access := types.DefaultAccess{Auth: t.accessAuth, Anon: t.accessAnon}
			if auth != types.ModeUnset {
				if t.cat == types.TopicCatMe {
					auth &= types.ModeCAuth
					if auth != types.ModeNone {
						// This is the default access mode for P2P topics.
						// It must be either an N or must include an A permission.
						auth |= types.ModeApprove
					}
				}
				access.Auth = auth
			}
			if anon != types.ModeUnset {
				if t.cat == types.TopicCatMe {
					anon &= types.ModeCP2P
					if anon != types.ModeNone {
						anon |= types.ModeApprove
					}
				}
				access.Anon = anon
			}
			if access.Auth != t.accessAuth || access.Anon != t.accessAnon {
				upd["Access"] = access
			}
		}
		return nil
	}

	assignGenericValues := func(upd map[string]interface{}, what string, dst, src interface{}) (changed bool) {
		if dst, changed = mergeInterfaces(dst, src); changed {
			upd[what] = dst
		}
		return
	}

	var err error
	// DefaultAccess and/or Public have chanegd
	var sendCommon bool
	// Private has changed
	var sendPriv bool

	// Change to the main object
	core := make(map[string]interface{})
	// Change to subscription
	sub := make(map[string]interface{})
	if set.Desc != nil {
		switch t.cat {
		case types.TopicCatMe:
			// Update current user
			err = assignAccess(core, set.Desc.DefaultAcs)
			sendCommon = assignGenericValues(core, "Public", t.public, set.Desc.Public)
		case types.TopicCatFnd:
			// set.Desc.DefaultAcs is ignored.
			// Do not send presence if fnd.Public has changed.
			assignGenericValues(core, "Public", t.fndGetPublic(sess), set.Desc.Public)
		case types.TopicCatP2P:
			// Reject direct changes to P2P topics.
			if set.Desc.Public != nil || set.Desc.DefaultAcs != nil {
				sess.queueOutWithOverrides(ErrPermissionDenied(set.Id, set.Topic, now), sessOverrides)
				return errors.New("incorrect attempt to change metadata of a p2p topic")
			}
		case types.TopicCatGrp:
			// Update group topic
			if t.owner == asUid {
				err = assignAccess(core, set.Desc.DefaultAcs)
				sendCommon = assignGenericValues(core, "Public", t.public, set.Desc.Public)
			} else if set.Desc.DefaultAcs != nil || set.Desc.Public != nil {
				// This is a request from non-owner
				sess.queueOutWithOverrides(ErrPermissionDenied(set.Id, set.Topic, now), sessOverrides)
				return errors.New("attempt to change public or permissions by non-owner")
			}
		}

		if err != nil {
			sess.queueOutWithOverrides(ErrMalformed(set.Id, set.Topic, now), sessOverrides)
			return err
		}

		sendPriv = assignGenericValues(sub, "Private", t.perUser[asUid].private, set.Desc.Private)
	}

	if len(core) > 0 {
		core["UpdatedAt"] = now
		switch t.cat {
		case types.TopicCatMe:
			err = store.Users.Update(asUid, core)
		case types.TopicCatFnd:
			// The only value to be stored in topic is Public, and Public for fnd is not saved according to specs.
		default:
			err = store.Topics.Update(t.name, core)
		}
	}
	if err == nil && len(sub) > 0 {
		err = store.Subs.Update(t.name, asUid, sub, true)
	}

	if err != nil {
		sess.queueOutWithOverrides(ErrUnknown(set.Id, set.Topic, now), sessOverrides)
		return err
	} else if len(core)+len(sub) == 0 {
		sess.queueOutWithOverrides(InfoNotModified(set.Id, set.Topic, now), sessOverrides)
		return errors.New("{set} generated no update to DB")
	}

	// Update values cached in the topic object
	if t.cat == types.TopicCatMe || t.cat == types.TopicCatGrp {
		if tmp, ok := core["Access"]; ok {
			access := tmp.(types.DefaultAccess)
			t.accessAuth = access.Auth
			t.accessAnon = access.Anon
		}
		if public, ok := core["Public"]; ok {
			t.public = public
		}
	} else if t.cat == types.TopicCatFnd {
		// Assign per-session fnd.Public.
		t.fndSetPublic(sess, core["Public"])
	}
	if private, ok := sub["Private"]; ok {
		pud := t.perUser[asUid]
		pud.private = private
		pud.updated = now
		t.perUser[asUid] = pud
	}

	if sendCommon || sendPriv {
		// t.public, t.accessAuth/Anon have changed, make an announcement
		if sendCommon {
			if t.cat == types.TopicCatMe {
				t.presUsersOfInterest("upd", "")
			} else {
				// Notify all subscribers on 'me' except the user who made the change.
				// He will be notified separately (see below).
				t.presSubsOffline("upd", nilPresParams, &presFilters{excludeUser: asUid.UserId()}, sess.sid, false)
			}

			t.updated = now
		}
		// Notify user's other sessions.
		t.presSingleUserOffline(asUid, "upd", nilPresParams, sess.sid, false)
	}

	sess.queueOutWithOverrides(NoErr(set.Id, set.Topic, now), sessOverrides)

	return nil
}

// replyGetSub is a response to a get.sub request on a topic - load a list of subscriptions/subscribers,
// send it just to the session as a {meta} packet
func (t *Topic) replyGetSub(sess *Session, asUid types.Uid, authLevel auth.Level, id string, req *MsgGetOpts, sessOverrides *sessionOverrides) error {
	now := types.TimeNow()

	if req != nil && (req.SinceId != 0 || req.BeforeId != 0) {
		sess.queueOutWithOverrides(ErrMalformed(id, t.original(asUid), now), sessOverrides)
		return errors.New("invalid MsgGetOpts query")
	}

	userData := t.perUser[asUid]
	if !(userData.modeGiven & userData.modeWant).IsSharer() {
		sess.queueOutWithOverrides(ErrPermissionDenied(id, t.original(asUid), now), sessOverrides)
		return errors.New("user does not have S permission")
	}

	var ifModified time.Time
	if req != nil && req.IfModifiedSince != nil {
		ifModified = *req.IfModifiedSince
	}

	var subs []types.Subscription
	var err error

	switch t.cat {
	case types.TopicCatMe:
		if req != nil {
			// If topic is provided, it could be in the form of user ID 'usrAbCd'.
			// Convert it to P2P topic name.
			if uid2 := types.ParseUserId(req.Topic); !uid2.IsZero() {
				req.Topic = uid2.P2PName(asUid)
			}
		}
		// Fetch user's subscriptions, with Topic.Public denormalized into subscription.
		if ifModified.IsZero() {
			// No cache management. Skip deleted subscriptions.
			subs, err = store.Users.GetTopics(asUid, msgOpts2storeOpts(req))
		} else {
			// User manages cache. Include deleted subscriptions too.
			subs, err = store.Users.GetTopicsAny(asUid, msgOpts2storeOpts(req))
		}
	case types.TopicCatFnd:
		// Select public or private query. Public has priority.
		raw := t.fndGetPublic(sess)
		if raw == nil {
			raw = userData.private
		}

		if query, ok := raw.(string); ok && len(query) > 0 {
			query, subs, err = pluginFind(asUid, query)
			if err == nil && subs == nil && query != "" {
				var req, opt []string
				if req, opt, err = parseSearchQuery(query); err == nil {
					if len(req) > 0 || len(opt) > 0 {
						// Check if the query contains terms that the user is not allowed to use.
						restr, _ := stringSliceDelta(t.tags, filterRestrictedTags(append(req, opt...),
							globals.maskedTagNS))

						if len(restr) > 0 {
							sess.queueOutWithOverrides(ErrPermissionDenied(id, t.original(asUid), now), sessOverrides)
							return errors.New("attempt to search by restricted tags")
						}

						// FIXME: allow root to find suspended users and topics.
						subs, err = store.Users.FindSubs(asUid, req, opt)
						if err != nil {
							sess.queueOutWithOverrides(decodeStoreError(err, id, t.original(asUid), now, nil), sessOverrides)
							return err
						}

					} else {
						// Query string is empty.
						sess.queueOutWithOverrides(ErrMalformed(id, t.original(asUid), now), sessOverrides)
						return errors.New("empty search query")
					}
				} else {
					// Query parsing error. Report it externally as a generic ErrMalformed.
					sess.queueOutWithOverrides(ErrMalformed(id, t.original(asUid), now), sessOverrides)
					return errors.New("failed to parse search query; " + err.Error())
				}
			}
		}
	case types.TopicCatP2P:
		// FIXME(gene): don't load subs from DB, use perUserData - it already contains subscriptions.
		// No need to load Public for p2p topics.
		if ifModified.IsZero() {
			// No cache management. Skip deleted subscriptions.
			subs, err = store.Topics.GetSubs(t.name, msgOpts2storeOpts(req))
		} else {
			// User manages cache. Include deleted subscriptions too.
			subs, err = store.Topics.GetSubsAny(t.name, msgOpts2storeOpts(req))
		}
	case types.TopicCatGrp:
		// Include sub.Public.
		if ifModified.IsZero() {
			// No cache management. Skip deleted subscriptions.
			subs, err = store.Topics.GetUsers(t.name, msgOpts2storeOpts(req))
		} else {
			// User manages cache. Include deleted subscriptions too.
			subs, err = store.Topics.GetUsersAny(t.name, msgOpts2storeOpts(req))
		}
	}

	if err != nil {
		sess.queueOutWithOverrides(decodeStoreError(err, id, t.original(asUid), now, nil), sessOverrides)
		return err
	}

	if len(subs) > 0 {
		meta := &MsgServerMeta{Id: id, Topic: t.original(asUid), Timestamp: &now}
		meta.Sub = make([]MsgTopicSub, 0, len(subs))
		presencer := (userData.modeGiven & userData.modeWant).IsPresencer()

		for i := range subs {
			sub := &subs[i]
			// Indicator if the requester has provided a cut off date for ts of pub & priv updates.
			var sendPubPriv bool
			var banned bool
			var mts MsgTopicSub
			deleted := sub.DeletedAt != nil

			if ifModified.IsZero() {
				sendPubPriv = true
			} else {
				// Skip sending deleted subscriptions if they were deleted before the cut off date.
				// If they are freshly deleted send minimum info
				if deleted {
					if !sub.DeletedAt.After(ifModified) {
						continue
					}
					mts.DeletedAt = sub.DeletedAt
				}
				sendPubPriv = !deleted && sub.UpdatedAt.After(ifModified)
			}

			uid := types.ParseUid(sub.User)
			isReader := (sub.ModeGiven & sub.ModeWant).IsReader()
			if t.cat == types.TopicCatMe {
				// Mark subscriptions that the user does not care about.
				if !(sub.ModeWant & sub.ModeGiven).IsJoiner() {
					banned = true
				}

				// Reporting user's subscriptions to other topics. P2P topic name is the
				// UID of the other user.
				with := sub.GetWith()
				if with != "" {
					mts.Topic = with
					mts.Online = t.perSubs[with].online && !deleted && presencer
				} else {
					mts.Topic = sub.Topic
					mts.Online = t.perSubs[sub.Topic].online && !deleted && presencer
				}

				if !deleted && !banned {
					if isReader {
						if sub.GetTouchedAt().IsZero() {
							mts.TouchedAt = nil
						} else {
							touchedAt := sub.GetTouchedAt()
							mts.TouchedAt = &touchedAt
						}
						mts.SeqId = sub.GetSeqId()
						mts.DelId = sub.DelId
					} else {
						mts.TouchedAt = &sub.UpdatedAt
					}

					lastSeen := sub.GetLastSeen()
					if !lastSeen.IsZero() && !mts.Online {
						mts.LastSeen = &MsgLastSeenInfo{
							When:      &lastSeen,
							UserAgent: sub.GetUserAgent()}
					}
				}
			} else {
				// Mark subscriptions that the user does not care about.
				if t.cat == types.TopicCatGrp && !(sub.ModeWant & sub.ModeGiven).IsJoiner() {
					banned = true
				}

				// Reporting subscribers to fnd, a group or a p2p topic
				mts.User = uid.UserId()
				if t.cat == types.TopicCatFnd {
					mts.Topic = sub.Topic
				}

				if !deleted {
					if uid == asUid && isReader && !banned {
						// Report deleted ID for own subscriptions only
						mts.DelId = sub.DelId
					}

					if t.cat == types.TopicCatGrp {
						pud := t.perUser[uid]
						mts.Online = pud.online > 0 && presencer
					}
				}
			}

			if !deleted {
				mts.UpdatedAt = &sub.UpdatedAt
				if isReader && !banned {
					mts.ReadSeqId = sub.ReadSeqId
					mts.RecvSeqId = sub.RecvSeqId
				}

				if t.cat != types.TopicCatFnd {
					mts.Acs.Mode = (sub.ModeGiven & sub.ModeWant).String()
					mts.Acs.Want = sub.ModeWant.String()
					mts.Acs.Given = sub.ModeGiven.String()
				} else {
					// Topic 'fnd'
					// sub.ModeXXX may be defined by the plugin.
					if sub.ModeGiven.IsDefined() && sub.ModeWant.IsDefined() {
						mts.Acs.Mode = (sub.ModeGiven & sub.ModeWant).String()
						mts.Acs.Want = sub.ModeWant.String()
						mts.Acs.Given = sub.ModeGiven.String()
					} else if defacs := sub.GetDefaultAccess(); defacs != nil {
						switch authLevel {
						case auth.LevelAnon:
							mts.Acs.Mode = defacs.Anon.String()
						case auth.LevelAuth, auth.LevelRoot:
							mts.Acs.Mode = defacs.Auth.String()
						}
					}
				}

				// Returning public and private only if they have changed since ifModified
				if sendPubPriv {
					// 'sub' has nil 'public' in p2p topics which is OK.
					mts.Public = sub.GetPublic()
					// Reporting 'private' only if it's user's own subscription.
					if uid == asUid {
						mts.Private = sub.Private
					}
				}

				// Always reporting 'private' for fnd topic.
				if t.cat == types.TopicCatFnd {
					mts.Private = sub.Private
				}
			}

			meta.Sub = append(meta.Sub, mts)
		}
		sess.queueOutWithOverrides(&ServerComMessage{Meta: meta}, sessOverrides)
	} else {
		// Inform the client that there are no subscriptions.
		sess.queueOutWithOverrides(NoErrParams(id, t.original(asUid), now, map[string]interface{}{"what": "sub"}), sessOverrides)
	}

	return nil
}

// replySetSub is a response to new subscription request or an update to a subscription {set.sub}:
// update topic metadata cache, save/update subs, reply to the caller as {ctrl} message,
// generate a presence notification, if appropriate.
func (t *Topic) replySetSub(h *Hub, sess *Session, pkt *ClientComMessage, sessOverrides *sessionOverrides) error {
	now := types.TimeNow()

	asUid := types.ParseUserId(pkt.asUser)
	asLvl := auth.Level(pkt.authLvl)
	set := pkt.Set
	toriginal := t.original(asUid)

	var target types.Uid
	if target = types.ParseUserId(set.Sub.User); target.IsZero() && set.Sub.User != "" {
		// Invalid user ID
		sess.queueOutWithOverrides(ErrMalformed(pkt.id, toriginal, now), sessOverrides)
		return errors.New("invalid user id")
	}

	// if set.User is not set, request is for the current user
	if target.IsZero() {
		target = asUid
	}

	var err error
	var changed bool
	if target == asUid {
		// Request new subscription or modify own subscription
		changed, err = t.requestSub(h, sess, asUid, asLvl, pkt.id, set.Sub.Mode, nil, false, nil)
	} else {
		// Request to approve/change someone's subscription
		changed, err = t.approveSub(h, sess, asUid, target, set, sessOverrides)
	}
	if err != nil {
		return err
	}

	var resp *ServerComMessage
	if changed {
		// Report resulting access mode.
		pud := t.perUser[target]
		params := map[string]interface{}{"acs": MsgAccessMode{
			Given: pud.modeGiven.String(),
			Want:  pud.modeWant.String(),
			Mode:  (pud.modeGiven & pud.modeWant).String()}}
		if target != asUid {
			params["user"] = target.UserId()
		}
		resp = NoErrParams(pkt.id, toriginal, now, params)
	} else {
		resp = InfoNotModified(pkt.id, toriginal, now)
	}

	sess.queueOutWithOverrides(resp, sessOverrides)

	return nil
}

// replyGetData is a response to a get.data request - load a list of stored messages, send them to session as {data}
// response goes to a single session rather than all sessions in a topic
func (t *Topic) replyGetData(sess *Session, asUid types.Uid, id string, req *MsgGetOpts, sessOverrides *sessionOverrides) error {
	now := types.TimeNow()
	toriginal := t.original(asUid)

	if req != nil && (req.IfModifiedSince != nil || req.User != "" || req.Topic != "") {
		sess.queueOutWithOverrides(ErrMalformed(id, toriginal, now), sessOverrides)
		return errors.New("invalid MsgGetOpts query")
	}

	// Check if the user has permission to read the topic data
	count := 0
	if userData := t.perUser[asUid]; (userData.modeGiven & userData.modeWant).IsReader() {
		// Read messages from DB
		messages, err := store.Messages.GetAll(t.name, asUid, msgOpts2storeOpts(req))
		if err != nil {
			sess.queueOutWithOverrides(ErrUnknown(id, toriginal, now), sessOverrides)
			return err
		}

		// Push the list of messages to the client as {data}.
		if messages != nil {
			count = len(messages)
			for i := range messages {
				mm := &messages[i]
				sess.queueOutWithOverrides(&ServerComMessage{Data: &MsgServerData{
					Topic:     toriginal,
					Head:      mm.Head,
					SeqId:     mm.SeqId,
					From:      types.ParseUid(mm.From).UserId(),
					Timestamp: mm.CreatedAt,
					Content:   mm.Content}}, sessOverrides)
			}
		}
	}

	// Inform the requester that all the data has been served.
	sess.queueOutWithOverrides(NoErrParams(id, toriginal, now, map[string]interface{}{"what": "data", "count": count}), sessOverrides)

	return nil
}

// replyGetTags returns topic's tags - tokens used for discovery.
func (t *Topic) replyGetTags(sess *Session, asUid types.Uid, id string, sessOverrides *sessionOverrides) error {
	now := types.TimeNow()

	if t.cat != types.TopicCatMe && t.cat != types.TopicCatGrp {
		sess.queueOutWithOverrides(ErrOperationNotAllowed(id, t.original(asUid), now), sessOverrides)
		return errors.New("invalid topic category for getting tags")
	}
	if t.cat == types.TopicCatGrp && t.owner != asUid {
		sess.queueOutWithOverrides(ErrPermissionDenied(id, t.original(asUid), now), sessOverrides)
		return errors.New("request for tags from non-owner")
	}

	if len(t.tags) > 0 {
		sess.queueOutWithOverrides(&ServerComMessage{
			Meta: &MsgServerMeta{Id: id, Topic: t.original(asUid), Timestamp: &now, Tags: t.tags}}, sessOverrides)
		return nil
	}

	// Inform the requester that there are no tags.
	sess.queueOutWithOverrides(NoErrParams(id, t.original(asUid), now, map[string]string{"what": "tags"}), sessOverrides)

	return nil
}

// replySetTags updates topic's tags - tokens used for discovery.
func (t *Topic) replySetTags(sess *Session, asUid types.Uid, set *MsgClientSet, sessOverrides *sessionOverrides) error {
	var resp *ServerComMessage
	var err error

	now := types.TimeNow()

	if t.cat != types.TopicCatMe && t.cat != types.TopicCatGrp {
		resp = ErrOperationNotAllowed(set.Id, t.original(asUid), now)
		err = errors.New("invalid topic category to assign tags")

	} else if t.cat == types.TopicCatGrp && t.owner != asUid {
		resp = ErrPermissionDenied(set.Id, t.original(asUid), now)
		err = errors.New("tags update by non-owner")

	} else if tags := normalizeTags(set.Tags); tags != nil {
		if !restrictedTagsEqual(t.tags, tags, globals.immutableTagNS) {
			err = errors.New("attempt to mutate restricted tags")
			resp = ErrPermissionDenied(set.Id, t.original(asUid), now)
		} else {
			added, removed := stringSliceDelta(t.tags, tags)
			if len(added) > 0 || len(removed) > 0 {
				update := map[string]interface{}{"Tags": types.StringSlice(tags), "UpdatedAt": now}
				if t.cat == types.TopicCatMe {
					err = store.Users.Update(asUid, update)
				} else if t.cat == types.TopicCatGrp {
					err = store.Topics.Update(t.name, update)
				}

				if err != nil {
					resp = ErrUnknown(set.Id, t.original(asUid), now)
				} else {
					t.tags = tags
					t.presSubsOnline("tags", "", nilPresParams, &presFilters{singleUser: asUid.UserId()}, "")

					params := make(map[string]interface{})
					if len(added) > 0 {
						params["added"] = len(added)
					}
					if len(removed) > 0 {
						params["removed"] = len(removed)
					}
					resp = NoErrParams(set.Id, t.original(asUid), now, params)
				}
			} else {
				resp = InfoNotModified(set.Id, t.original(asUid), now)
			}
		}
	} else {
		resp = InfoNotModified(set.Id, t.original(asUid), now)
	}

	sess.queueOutWithOverrides(resp, sessOverrides)

	return err
}

// replyGetCreds returns user's credentials such as email and phone numbers.
func (t *Topic) replyGetCreds(sess *Session, asUid types.Uid, id string, sessOverrides *sessionOverrides) error {
	now := types.TimeNow()

	if t.cat != types.TopicCatMe {
		sess.queueOutWithOverrides(ErrOperationNotAllowed(id, t.original(asUid), now), sessOverrides)
		return errors.New("invalid topic category for getting credentials")
	}

	screds, err := store.Users.GetAllCreds(asUid, "", false)
	if err != nil {
		sess.queueOutWithOverrides(decodeStoreError(err, id, t.original(asUid), now, nil), sessOverrides)
		return err
	}

	if len(screds) > 0 {
		creds := make([]*MsgCredServer, len(screds))
		for i, sc := range screds {
			creds[i] = &MsgCredServer{Method: sc.Method, Value: sc.Value, Done: sc.Done}
		}
		sess.queueOutWithOverrides(&ServerComMessage{
			Meta: &MsgServerMeta{Id: id, Topic: t.original(asUid), Timestamp: &now, Cred: creds}}, sessOverrides)
		return nil
	}

	// Inform the requester that there are no credentials.
	sess.queueOutWithOverrides(NoErrParams(id, t.original(asUid), now, map[string]string{"what": "creds"}), sessOverrides)

	return nil
}

// replySetCreds adds or validates user credentials such as email and phone numbers.
func (t *Topic) replySetCred(sess *Session, asUid types.Uid, authLevel auth.Level, set *MsgClientSet, sessOverrides *sessionOverrides) error {

	now := types.TimeNow()
	if t.cat != types.TopicCatMe {
		sess.queueOutWithOverrides(ErrOperationNotAllowed(set.Id, t.original(asUid), now), sessOverrides)
		return errors.New("invalid topic category for updating credentials")
	}

	var err error
	var tags []string
	creds := []MsgCredClient{*set.Cred}
	if set.Cred.Response != "" {
		// Credential is being validated. Return an arror if response is invalid.
		_, tags, err = validatedCreds(asUid, authLevel, creds, true)
	} else {
		// Credential is being added or updated.
		tmpToken, _, _ := store.GetLogicalAuthHandler("token").GenSecret(&auth.Rec{
			Uid:       asUid,
			AuthLevel: auth.LevelNone,
			Lifetime:  time.Hour * 24,
			Features:  auth.FeatureNoLogin})
		_, tags, err = addCreds(asUid, creds, nil, sess.lang, tmpToken)
	}

	if tags != nil {
		t.tags = tags
		t.presSubsOnline("tags", "", nilPresParams, nilPresFilters, "")
	}

	sess.queueOutWithOverrides(decodeStoreError(err, set.Id, t.original(asUid), now, nil), sessOverrides)

	return err
}

// replyGetDel is a response to a get[what=del] request: load a list of deleted message ids, send them to
// a session as {meta}
// response goes to a single session rather than all sessions in a topic
func (t *Topic) replyGetDel(sess *Session, asUid types.Uid, id string, req *MsgGetOpts, sessOverrides *sessionOverrides) error {
	now := types.TimeNow()
	toriginal := t.original(asUid)

	if req != nil && (req.IfModifiedSince != nil || req.User != "" || req.Topic != "") {
		sess.queueOutWithOverrides(ErrMalformed(id, toriginal, now), sessOverrides)
		return errors.New("invalid MsgGetOpts query")
	}

	// Check if the user has permission to read the topic data and the request is valid
	if userData := t.perUser[asUid]; (userData.modeGiven & userData.modeWant).IsReader() {
		ranges, delID, err := store.Messages.GetDeleted(t.name, asUid, msgOpts2storeOpts(req))
		if err != nil {
			sess.queueOutWithOverrides(ErrUnknown(id, toriginal, now), sessOverrides)
			return err
		}

		if len(ranges) > 0 {
			sess.queueOutWithOverrides(&ServerComMessage{Meta: &MsgServerMeta{
				Id:    id,
				Topic: toriginal,
				Del: &MsgDelValues{
					DelId:  delID,
					DelSeq: delrangeDeserialize(ranges)},
				Timestamp: &now}}, sessOverrides)
			return nil
		}
	}

	sess.queueOutWithOverrides(NoErrParams(id, toriginal, now, map[string]string{"what": "del"}), sessOverrides)

	return nil
}

// replyDelMsg deletes (soft or hard) messages in response to del.msg packet.
func (t *Topic) replyDelMsg(sess *Session, asUid types.Uid, del *MsgClientDel, sessOverrides *sessionOverrides) error {
	now := types.TimeNow()

	var err error

	pud := t.perUser[asUid]
	if !(pud.modeGiven & pud.modeWant).IsDeleter() {
		// User must have an R permission: if the user cannot read messages, he has
		// no business of deleting them.
		if !(pud.modeGiven & pud.modeWant).IsReader() {
			sess.queueOutWithOverrides(ErrPermissionDenied(del.Id, t.original(asUid), now), sessOverrides)
			return errors.New("del.msg: permission denied")
		}

		// User has just the R permission, cannot hard-delete messages, silently
		// switching to soft-deleting
		del.Hard = false
	}

	var ranges []types.Range
	if len(del.DelSeq) == 0 {
		err = errors.New("del.msg: no IDs to delete")
	} else {
		count := 0
		for _, dq := range del.DelSeq {
			if dq.LowId > t.lastID || dq.LowId < 0 || dq.HiId < 0 ||
				(dq.HiId > 0 && dq.LowId > dq.HiId) ||
				(dq.LowId == 0 && dq.HiId == 0) {
				err = errors.New("del.msg: invalid entry in list")
				break
			}

			if dq.HiId > t.lastID {
				// Range is inclusive - exclusive [low, hi),
				// to delete all messages hi must be lastId + 1
				dq.HiId = t.lastID + 1
			} else if dq.LowId == dq.HiId || dq.LowId+1 == dq.HiId {
				dq.HiId = 0
			}

			if dq.HiId == 0 {
				count++
			} else {
				count += dq.HiId - dq.LowId
			}

			ranges = append(ranges, types.Range{Low: dq.LowId, Hi: dq.HiId})
		}

		if err == nil {
			// Sort by Low ascending then by Hi descending.
			sort.Sort(types.RangeSorter(ranges))
			// Collapse overlapping ranges
			ranges = types.RangeSorter(ranges).Normalize()
		}

		if count > defaultMaxDeleteCount && len(ranges) > 1 {
			err = errors.New("del.msg: too many messages to delete")
		}
	}

	if err != nil {
		sess.queueOutWithOverrides(ErrMalformed(del.Id, t.original(asUid), now), sessOverrides)
		return err
	}

	forUser := asUid
	if del.Hard {
		forUser = types.ZeroUid
	}

	if err = store.Messages.DeleteList(t.name, t.delID+1, forUser, ranges); err != nil {
		sess.queueOutWithOverrides(ErrUnknown(del.Id, t.original(asUid), now), sessOverrides)
		return err
	}

	// Increment Delete transaction ID
	t.delID++
	dr := delrangeDeserialize(ranges)
	if del.Hard {
		for uid, pud := range t.perUser {
			pud.delID = t.delID
			t.perUser[uid] = pud
		}
		// Broadcast the change to all, online and offline, exclude the session making the change.
		params := &presParams{delID: t.delID, delSeq: dr, actor: asUid.UserId()}
		filters := &presFilters{filterIn: types.ModeRead}
		t.presSubsOnline("del", params.actor, params, filters, sess.sid)
		t.presSubsOffline("del", params, filters, sess.sid, true)
	} else {
		pud := t.perUser[asUid]
		pud.delID = t.delID
		t.perUser[asUid] = pud

		// Notify user's other sessions
		t.presPubMessageDelete(asUid, t.delID, dr, sess.sid)
	}

	sess.queueOutWithOverrides(NoErrParams(del.Id, t.original(asUid), now, map[string]int{"del": t.delID}), sessOverrides)

	return nil
}

// Shut down the topic in response to {del what="topic"} request
// See detailed description at hub.topicUnreg()
// 1. Checks if the requester is the owner. If so:
// 1.2 Evict all sessions
// 1.3 Ask hub to unregister self
// 1.4 Exit the run() loop
// 2. If requester is not the owner:
// 2.1 If this is a p2p topic:
// 2.1.1 Check if the other subscription still exists, if so, treat request as {leave unreg=true}
// 2.1.2 If the other subscription does not exist, delete topic
// 2.2 If this is not a p2p topic, treat it as {leave unreg=true}
func (t *Topic) replyDelTopic(h *Hub, sess *Session, asUid types.Uid, del *MsgClientDel, sessOverrides *sessionOverrides) error {
	if t.owner != asUid {
		// Cases 2.1.1 and 2.2
		if t.cat != types.TopicCatP2P || t.subsCount() == 2 {
			return t.replyLeaveUnsub(h, sess, asUid, del.Id, sessOverrides)
		}
	}

	// Notifications are sent from the topic loop.

	return nil
}

// Delete credential
func (t *Topic) replyDelCred(h *Hub, sess *Session, asUid types.Uid, authLvl auth.Level, del *MsgClientDel, sessOverrides *sessionOverrides) error {
	now := types.TimeNow()

	if t.cat != types.TopicCatMe {
		sess.queueOutWithOverrides(ErrPermissionDenied(del.Id, t.original(asUid), now), sessOverrides)
		return errors.New("del.cred: invalid topic category")
	}
	if del.Cred == nil || del.Cred.Method == "" {
		sess.queueOutWithOverrides(ErrMalformed(del.Id, t.original(asUid), now), sessOverrides)
		return errors.New("del.cred: missing method")
	}

	tags, err := deleteCred(asUid, authLvl, del.Cred)
	if tags != nil {
		// Check if anything has been actually removed.
		_, removed := stringSliceDelta(t.tags, tags)
		if len(removed) > 0 {
			t.tags = tags
			t.presSubsOnline("tags", "", nilPresParams, nilPresFilters, "")
		}
	} else if err == nil {
		sess.queueOutWithOverrides(InfoNoAction(del.Id, del.Topic, now), sessOverrides)
		return nil
	}
	sess.queueOutWithOverrides(decodeStoreError(err, del.Id, del.Topic, now, nil), sessOverrides)
	return err
}

// Delete subscription
func (t *Topic) replyDelSub(h *Hub, sess *Session, asUid types.Uid, del *MsgClientDel, sessOverrides *sessionOverrides) error {
	now := types.TimeNow()

	var err error

	// Get ID of the affected user
	uid := types.ParseUserId(del.User)

	pud := t.perUser[asUid]
	if !(pud.modeGiven & pud.modeWant).IsAdmin() {
		err = errors.New("del.sub: permission denied")
	} else if uid.IsZero() || uid == asUid {
		// Cannot delete self-subscription. User [leave unsub] or [delete topic]
		err = errors.New("del.sub: cannot delete self-subscription")
	} else if t.cat == types.TopicCatP2P {
		// Don't try to delete the other P2P user
		err = errors.New("del.sub: cannot apply to a P2P topic")
	}

	if err != nil {
		sess.queueOutWithOverrides(ErrPermissionDenied(del.Id, t.original(asUid), now), sessOverrides)
		return err
	}

	pud, ok := t.perUser[uid]
	if !ok {
		sess.queueOutWithOverrides(InfoNoAction(del.Id, t.original(asUid), now), sessOverrides)
		return errors.New("del.sub: user not found")
	}

	// Check if the user being ejected is the owner.
	if (pud.modeGiven & pud.modeWant).IsOwner() {
		err = errors.New("del.sub: cannot evict topic owner")
	} else if !pud.modeWant.IsJoiner() {
		// If the user has banned the topic, subscription should not be deleted. Otherwise user may be re-invited
		// which defeats the purpose of banning.
		err = errors.New("del.sub: cannot delete banned subscription")
	}

	if err != nil {
		sess.queueOutWithOverrides(ErrPermissionDenied(del.Id, t.original(asUid), now), sessOverrides)
		return err
	}

	// Delete user's subscription from the database
	if err := store.Subs.Delete(t.name, uid); err != nil {
		if err == types.ErrNotFound {
			sess.queueOutWithOverrides(InfoNoAction(del.Id, t.original(asUid), now), sessOverrides)
		} else {
			sess.queueOutWithOverrides(ErrUnknown(del.Id, t.original(asUid), now), sessOverrides)
			return err
		}
	} else {
		sess.queueOutWithOverrides(NoErr(del.Id, t.original(asUid), now), sessOverrides)
	}

	// Update cached unread count: negative value
	if (pud.modeWant & pud.modeGiven).IsReader() {
		usersUpdateUnread(uid, pud.readID-t.lastID, true)
	}

	// ModeUnset signifies deleted subscription as opposite to ModeNone - no access.
	t.notifySubChange(uid, asUid, pud.modeWant, pud.modeGiven, types.ModeUnset, types.ModeUnset, sidFromSessionOrOverrides(sess, sessOverrides))

	t.evictUser(uid, true, "")

	return nil
}

func (t *Topic) replyLeaveUnsub(h *Hub, sess *Session, asUid types.Uid, id string, sessOverrides *sessionOverrides) error {
	now := types.TimeNow()

	if t.owner == asUid {
		if id != "" {
			sess.queueOutWithOverrides(ErrPermissionDenied(id, t.original(asUid), now), sessOverrides)
		}
		return errors.New("replyLeaveUnsub: owner cannot unsubscribe")
	}

	// Delete user's subscription from the database.
	if err := store.Subs.Delete(t.name, asUid); err != nil {
		if err == types.ErrNotFound {
			if id != "" {
				sess.queueOutWithOverrides(InfoNoAction(id, t.original(asUid), now), sessOverrides)
			}
			err = nil
		} else if id != "" {
			sess.queueOutWithOverrides(ErrUnknown(id, t.original(asUid), now), sessOverrides)
		}

		return err
	}

	if id != "" {
		sess.queueOutWithOverrides(NoErr(id, t.original(asUid), now), sessOverrides)
	}

	pud := t.perUser[asUid]

	// Update cached unread count: negative value
	if (pud.modeWant & pud.modeGiven).IsReader() {
		usersUpdateUnread(asUid, pud.readID-t.lastID, true)
	}

	// Send notifications.
	skipSid := sidFromSessionOrOverrides(sess, sessOverrides)
	t.notifySubChange(asUid, asUid, pud.modeWant, pud.modeGiven, types.ModeUnset, types.ModeUnset, skipSid)
	// Evict all user's sessions, clear cached data, send notifications.
	t.evictUser(asUid, true, skipSid)

	return nil
}

// evictUser evicts all given user's sessions from the topic and clears user's cached data, if appropriate.
func (t *Topic) evictUser(uid types.Uid, unsub bool, skip string) {
	now := types.TimeNow()
	pud := t.perUser[uid]

	// Detach user from topic
	if unsub {
		if t.cat == types.TopicCatP2P {
			// P2P: mark user as deleted
			pud.online = 0
			pud.deleted = true
			t.perUser[uid] = pud
		} else {
			// Grp: delete per-user data
			delete(t.perUser, uid)
			t.computePerUserAcsUnion()

			usersRegisterUser(uid, false)
		}
	} else {
		// Clear online status
		pud.online = 0
		t.perUser[uid] = pud
	}

	// Detach all user's sessions
	msg := NoErrEvicted("", t.original(uid), now)
	msg.Ctrl.Params = map[string]interface{}{"unsub": unsub}
	msg.skipSid = skip
	msg.uid = uid
	for sess := range t.sessions {
		isProxy := sess.isProxy()
		if isProxy || t.remSession(sess, uid) != nil {
			if !isProxy {
				sess.detach <- t.name
			}
			if sess.sid != skip {
				sess.queueOut(msg)
			}
		}
	}
}

// User's subscription to a topic has changed, send presence notifications.
// 1. New subscription
// 2. Deleted subscription
// 3. Permissions changed
func (t *Topic) notifySubChange(uid, actor types.Uid, oldWant, oldGiven,
	newWant, newGiven types.AccessMode, skip string) {

	unsub := newWant == types.ModeUnset || newGiven == types.ModeUnset

	target := uid.UserId()
	dWant := types.ModeNone.String()
	if newWant.IsDefined() {
		if oldWant.IsDefined() && !oldWant.IsZero() {
			dWant = oldWant.Delta(newWant)
		} else {
			dWant = newWant.String()
		}
	}

	dGiven := types.ModeNone.String()
	if newGiven.IsDefined() {
		if oldGiven.IsDefined() && !oldGiven.IsZero() {
			dGiven = oldGiven.Delta(newGiven)
		} else {
			dGiven = newGiven.String()
		}
	}
	params := &presParams{
		target: target,
		actor:  actor.UserId(),
		dWant:  dWant,
		dGiven: dGiven}

	// Announce the change in permissions to the admins who are online in the topic, exclude the target
	// and exclude the actor's session.
	t.presSubsOnline("acs", target, params,
		&presFilters{filterIn: types.ModeCSharer, excludeUser: target},
		skip)

	// If it's a new subscription or if the user asked for permissions in excess of what was granted,
	// announce the request to topic admins on 'me' so they can approve the request. The notification
	// is not sent to the target user or the actor's session.
	if newWant.BetterThan(newGiven) || oldWant == types.ModeNone {
		t.presSubsOffline("acs", params,
			&presFilters{filterIn: types.ModeCSharer, excludeUser: target},
			skip, true)
	}

	// Handling of muting/unmuting.
	// Case A: subscription deleted.
	// Case B: subscription muted only.
	if unsub {
		// Subscription deleted
		// In case of a P2P topic subscribe/unsubscribe users from each other's notifications.
		if t.cat == types.TopicCatP2P {
			uid2 := t.p2pOtherUser(uid)
			// Remove user1's subscription to user2 and notify user1's other sessions that he is gone.
			t.presSingleUserOffline(uid, "gone", nilPresParams, skip, false)
			// Tell user2 that user1 is offline but let him keep sending updates in case user1 resubscribes.
			presSingleUserOfflineOffline(uid2, target, "off", nilPresParams, "")
		} else if t.cat == types.TopicCatGrp {
			// Notify all sharers that the user is offline now.
			t.presSubsOnline("off", uid.UserId(), nilPresParams,
				&presFilters{
					filterIn:    types.ModeCSharer,
					excludeUser: target},
				skip)
		}
	} else if !(newWant & newGiven).IsPresencer() && (oldWant & oldGiven).IsPresencer() {
		// Subscription just muted.
		var source string
		if t.cat == types.TopicCatP2P {
			source = t.p2pOtherUser(uid).UserId()
		} else if t.cat == types.TopicCatGrp {
			source = t.name
		}
		if source != "" {
			// Tell user1 to start discarding updates from muted topic/user.
			presSingleUserOfflineOffline(uid, source, "off+dis", nilPresParams, "")
		}

	} else if (newWant & newGiven).IsPresencer() && !(oldWant & oldGiven).IsPresencer() {
		// Subscription un-muted.

		// Notify subscriber of topic's online status.
		if t.cat == types.TopicCatGrp {
			t.presSingleUserOffline(uid, "?unkn+en", nilPresParams, "", false)
		} else if t.cat == types.TopicCatMe {
			// User is visible online now, notify subscribers.
			t.presUsersOfInterest("on+en", t.userAgent)
		}
	}

	// Notify requester's other sessions that permissions have changed.
	if !unsub {
		t.presSingleUserOffline(uid, "acs", params, skip, false)
	}
}

// Prepares a payload to be delivered to a mobile device as a push notification in response to a {data} message.
func (t *Topic) pushForData(fromUid types.Uid, data *MsgServerData) *push.Receipt {
	// The `Topic` in the push receipt is `t.xoriginal` for group topics, `fromUid` for p2p topics,
	// not the t.original(fromUid) because it's the topic name as seen by the recipient, not by the sender.
	topic := t.xoriginal
	if t.cat == types.TopicCatP2P {
		topic = fromUid.UserId()
	}

	// Initialize the push receipt.
	contentType, _ := data.Head["mime"].(string)
	receipt := push.Receipt{
		To: make(map[types.Uid]push.Recipient, t.subsCount()),
		Payload: push.Payload{
			What:        push.ActMsg,
			Silent:      false,
			Topic:       topic,
			From:        data.From,
			Timestamp:   data.Timestamp,
			SeqId:       data.SeqId,
			ContentType: contentType,
			Content:     data.Content}}

	for uid, pud := range t.perUser {
		// Send only to those who have notifications enabled, exclude the originating user.
		if uid == fromUid {
			continue
		}
		mode := pud.modeWant & pud.modeGiven
		if mode.IsPresencer() && mode.IsReader() && !pud.deleted {
			receipt.To[uid] = push.Recipient{
				// Number of sessions this data message will be delivered to.
				// Push notifications sent to users with non-zero online sessions will be marked silent.
				Delivered: pud.online,
      }
		}
	}
	if len(receipt.To) > 0 {
		return &receipt
	}
	// If there are no recipient there is no need to send the push notification.
	return nil
}

// Prepares payload to be delivered to a mobile device as a push notification in response to a new subscription.
func (t *Topic) pushForSub(fromUid, toUid types.Uid, want, given types.AccessMode, now time.Time) *push.Receipt {
	// The `Topic` in the push receipt is `t.xoriginal` for group topics, `fromUid` for p2p topics,
	// not the t.original(fromUid) because it's the topic name as seen by the recipient, not by the sender.
	topic := t.xoriginal
	if t.cat == types.TopicCatP2P {
		topic = fromUid.UserId()
	}

	// Initialize the push receipt.
	receipt := push.Receipt{
		To: make(map[types.Uid]push.Recipient, t.subsCount()),
		Payload: push.Payload{
			What:      push.ActSub,
			Silent:    false,
			Topic:     topic,
			From:      fromUid.UserId(),
			Timestamp: now,
			SeqId:     t.lastID,
			ModeWant:  want,
			ModeGiven: given}}

	receipt.To[toUid] = push.Recipient{}

	return &receipt
}

func (t *Topic) mostRecentSession() *Session {
	var sess *Session
	var latest time.Time
	for s := range t.sessions {
		if s.lastAction.After(latest) {
			sess = s
			latest = s.lastAction
		}
	}
	return sess
}

const (
	// Topic is fully initialized.
	topicStatusLoaded = 0x1
	// Topic is paused: all packets are rejected.
	topicStatusPaused = 0x2

	// Topic is in the process of being deleted. This is irrecoverable.
	topicStatusMarkedDeleted = 0x10
	// Topic is suspended: read-only mode.
	topicStatusReadOnly = 0x20
)

// statusChangeBits sets or removes given bits from t.status
func (t *Topic) statusChangeBits(bits int32, set bool) {
	for {
		oldStatus := atomic.LoadInt32((*int32)(&t.status))
		newStatus := oldStatus
		if set {
			newStatus = newStatus | bits
		} else {
			newStatus = newStatus & ^bits
		}
		if newStatus == oldStatus {
			break
		}
		if atomic.CompareAndSwapInt32((*int32)(&t.status), oldStatus, newStatus) {
			break
		}
	}
}

// markLoaded indicates that topic subscribers have been loaded into memory.
func (t *Topic) markLoaded() {
	t.statusChangeBits(topicStatusLoaded, true)
}

// markPaused pauses or unpauses the topic. When the topic is paused all
// messages are rejected.
func (t *Topic) markPaused(pause bool) {
	t.statusChangeBits(topicStatusPaused, pause)
}

// markDeleted marks topic as being deleted.
func (t *Topic) markDeleted() {
	t.statusChangeBits(topicStatusMarkedDeleted, true)
}

// markReadOnly suspends/un-suspends the topic: adds or removes the 'read-only' flag.
func (t *Topic) markReadOnly(readOnly bool) {
	t.statusChangeBits(topicStatusReadOnly, readOnly)
}

// isInactive checks if topic is paused or being deleted.
func (t *Topic) isInactive() bool {
	return (atomic.LoadInt32((*int32)(&t.status)) & (topicStatusPaused | topicStatusMarkedDeleted)) != 0
}

func (t *Topic) isReadOnly() bool {
	return (atomic.LoadInt32((*int32)(&t.status)) & topicStatusReadOnly) != 0
}

func (t *Topic) isLoaded() bool {
	return (atomic.LoadInt32((*int32)(&t.status)) & topicStatusLoaded) != 0
}

func (t *Topic) isDeleted() bool {
	return (atomic.LoadInt32((*int32)(&t.status)) & topicStatusMarkedDeleted) != 0
}

// Get topic name suitable for the given client
func (t *Topic) original(uid types.Uid) string {
	if t.cat != types.TopicCatP2P {
		return t.xoriginal
	}

	if pud, ok := t.perUser[uid]; ok {
		return pud.topicName
	}

	panic("Invalid P2P topic")
}

// Get ID of the other user in a P2P topic
func (t *Topic) p2pOtherUser(uid types.Uid) types.Uid {
	if t.cat == types.TopicCatP2P {
		// Try to find user in subscribers.
		for u2 := range t.perUser {
			if u2.Compare(uid) != 0 {
				return u2
			}
		}
	}

	// Even when one user is deleted, the subscription must be restored
	// before p2pOtherUser is called.
	panic("Not a valid P2P topic")
}

// Get per-session value of fnd.Public
func (t *Topic) fndGetPublic(sess *Session) interface{} {
	if t.cat == types.TopicCatFnd {
		if t.public == nil {
			return nil
		}
		if pubmap, ok := t.public.(map[string]interface{}); ok {
			return pubmap[sess.sid]
		}
		panic("Invalid Fnd.Public type")
	}
	panic("Not Fnd topic")
}

// Assign per-session fnd.Public. Returns true if value has been changed.
func (t *Topic) fndSetPublic(sess *Session, public interface{}) bool {
	if t.cat != types.TopicCatFnd {
		panic("Not Fnd topic")
	}

	var pubmap map[string]interface{}
	var ok bool
	if t.public != nil {
		if pubmap, ok = t.public.(map[string]interface{}); !ok {
			// This could only happen if fnd.public is assigned outside of this function.
			panic("Invalid Fnd.Public type")
		}
	}
	if pubmap == nil {
		pubmap = make(map[string]interface{})
	}

	if public != nil {
		pubmap[sess.sid] = public
	} else {
		ok = (pubmap[sess.sid] != nil)
		delete(pubmap, sess.sid)
		if len(pubmap) == 0 {
			pubmap = nil
		}
	}
	t.public = pubmap
	return ok

}

// Remove per-session value of fnd.Public
func (t *Topic) fndRemovePublic(sess *Session) {
	if t.cat == types.TopicCatFnd {
		if t.public == nil {
			return
		}
		if pubmap, ok := t.public.(map[string]interface{}); ok {
			delete(pubmap, sess.sid)
			return
		}
		panic("Invalid Fnd.Public type")
	}
	panic("Not Fnd topic")
}

func (t *Topic) accessFor(authLvl auth.Level) types.AccessMode {
	return selectAccessMode(authLvl, t.accessAnon, t.accessAuth, getDefaultAccess(t.cat, true))
}

// subsCount returns the number of topic subsribers
func (t *Topic) subsCount() int {
	if t.cat == types.TopicCatP2P {
		count := 0
		for uid := range t.perUser {
			if !t.perUser[uid].deleted {
				count++
			}
		}
		return count
	}
	return len(t.perUser)
}

// Add session record. 'user' may be different from s.uid.
func (t *Topic) addSession(s *Session, asUid types.Uid) bool {
	if _, ok := t.sessions[s]; ok {
		return false
	}
	t.sessions[s] = perSessionData{uid: asUid}
	return true
}

// Removes session record if 'doRemove' is true and either:
// * 'asUid' matches subscribed user.
// * or 's' is a proxy session for a proxy-master topic connection.
func (t *Topic) maybeRemoveSession(s *Session, asUid types.Uid, doRemove bool) *perSessionData {
	if pssd, ok := t.sessions[s]; ok && (s.isProxy() || pssd.uid == asUid || asUid.IsZero()) {
		if doRemove {
			// Check for deferred presence notification and cancel it if found.
			if pssd.ref != nil {
				t.defrNotif.Remove(pssd.ref)
			}
			delete(t.sessions, s)
		}
		return &pssd
	}
	return nil
}

// Removes session record if 'asUid' matches subscribed user.
func (t *Topic) remSession(s *Session, asUid types.Uid) *perSessionData {
	return t.maybeRemoveSession(s, asUid, true)
}

func (t *Topic) isOnline() bool {
	// Some sessions may be background sessions. They should not be counted.
	for _, pssd := range t.sessions {
		// At least one non-background session.
		if pssd.ref == nil {
			return true
		}
	}
	return false
}

func topicCat(name string) types.TopicCat {
	return types.GetTopicCat(name)
}

// Generate random string as a name of the group topic
func genTopicName() string {
	return "grp" + store.GetUidString()
}<|MERGE_RESOLUTION|>--- conflicted
+++ resolved
@@ -587,15 +587,10 @@
 						}
 					}
 					// Update user's last online timestamp & user agent
-<<<<<<< HEAD
 					if !proxyTerminating {
 						if err := store.Users.UpdateLastSeen(uid, mrs.userAgent, now); err != nil {
 							log.Println(err)
 						}
-=======
-					if err := store.Users.UpdateLastSeen(pssd.uid, mrs.userAgent, now); err != nil {
-						log.Println(err)
->>>>>>> 187ac131
 					}
 				case types.TopicCatFnd:
 					// Remove ephemeral query.
